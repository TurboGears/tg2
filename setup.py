--- conflicted
+++ resolved
@@ -41,7 +41,6 @@
                               'tw2.forms'])
 
 install_requires=[
-<<<<<<< HEAD
     'WebOb >= 1.2',
     'crank >= 0.6.2',
     'Beaker',
@@ -49,15 +48,7 @@
     'PasteDeploy',
     'MarkupSafe',
     'repoze.lru'
-=======
-    'WebOb == 1.1.1',
-    'Pylons',# == 1.0',
-    'WebFlash >= 0.1a8',
-    'WebError >= 0.10.1',
-    'Babel',
-    'crank >= 0.6.2'
->>>>>>> 92d7d333
-    ]
+]
 
 setup(
     name='TurboGears2',
@@ -86,6 +77,6 @@
     entry_points='''
     ''',
     dependency_links=[
-        "http://tg.gy/222"
+        "http://tg.gy/230"
         ]
 )