import os
here = os.path.abspath(os.path.dirname(__file__))
execfile(os.path.join(here, 'tg', 'release.py'))

from setuptools import find_packages, setup

import sys

test_requirements = ['coverage',
                    'nose',
                    'TurboKid >= 1.0.4',
                    'zope.sqlalchemy >= 0.4',
                    'jinja2',
                    'Chameleon < 2.0a',
                    'simplegeneric',
                    'repoze.who >= 1.0.18, <= 1.99',
                    'repoze.who.plugins.sa >= 1.0.1',
                    'repoze.who-testutil >= 1.0.1',
                    "repoze.who-friendlyform >=1.0.4",
                    'repoze.tm2 >= 1.0a4',
                    'wsgiref',
                    'tw.forms',
                    'tw2.forms',
                    'Kajiki>=0.2.2',
                    'Genshi >= 0.5.1',
                    'TurboKid >= 1.0.4',
                    'Mako',
                    'TurboJson >= 1.3',
                    'Babel >=0.9.4',
                    'tgext.admin>=0.3.9',
                    ]

install_requires=[
    'WebOb == 1.1.1',
    'Pylons >= 0.9.7',
    'WebFlash >= 0.1a8',
    'WebError >= 0.10.1',
    'Babel',
    'crank >= 0.6.2'
    ]

setup(
    name='TurboGears2',
    version=version,
    description=description,
    long_description=long_description,
    classifiers=[],
    keywords='turbogears pylons',
    author=author,
    author_email=email,
    url=url,
    license=license,
    packages=find_packages(exclude=['ez_setup', 'examples']),
    include_package_data=True,
    zip_safe=False,
<<<<<<< HEAD
    install_requires=[
        'WebOb >= 1.1.1',
        'WebFlash >= 0.1a8',
        'WebError >= 0.10.1',
        'Babel',
        'WebHelpers',
        'Formencode',
        'Beaker',
        'decorator',
        'simplejson',
        'crank'
    ],
=======
    install_requires=install_requires,
>>>>>>> 3992abd7
    extras_require={
        #XXX: Perhaps this 'core-testing' extras_require can be removed
        #     since tests_require takes care of that as long as TG is tested
        #     with 'python setup.py test' (which we should IMHO so setuptools
        #     can take care of these details for us)
        'core-testing':test_requirements,
    },
    test_suite='nose.collector',
    tests_require = test_requirements,
    entry_points='''
        [paste.global_paster_command]
        tginfo = tg.commands.info:InfoCommand
        [turbogears2.command]
        serve = paste.script.serve:ServeCommand [Config]
        shell = tg.commands:ShellCommand
    ''',
    dependency_links=[
        "http://tg.gy/beta"
        ]
)<|MERGE_RESOLUTION|>--- conflicted
+++ resolved
@@ -31,12 +31,16 @@
                     ]
 
 install_requires=[
-    'WebOb == 1.1.1',
-    'Pylons >= 0.9.7',
+    'WebOb >= 1.1.1',
     'WebFlash >= 0.1a8',
     'WebError >= 0.10.1',
     'Babel',
-    'crank >= 0.6.2'
+    'crank >= 0.6.2',
+    'WebHelpers',
+    'Formencode',
+    'Beaker',
+    'decorator',
+    'simplejson'
     ]
 
 setup(
@@ -53,22 +57,7 @@
     packages=find_packages(exclude=['ez_setup', 'examples']),
     include_package_data=True,
     zip_safe=False,
-<<<<<<< HEAD
-    install_requires=[
-        'WebOb >= 1.1.1',
-        'WebFlash >= 0.1a8',
-        'WebError >= 0.10.1',
-        'Babel',
-        'WebHelpers',
-        'Formencode',
-        'Beaker',
-        'decorator',
-        'simplejson',
-        'crank'
-    ],
-=======
     install_requires=install_requires,
->>>>>>> 3992abd7
     extras_require={
         #XXX: Perhaps this 'core-testing' extras_require can be removed
         #     since tests_require takes care of that as long as TG is tested
