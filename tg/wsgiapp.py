--- conflicted
+++ resolved
@@ -3,7 +3,10 @@
 
 log = logging.getLogger(__name__)
 
-<<<<<<< HEAD
+import warnings
+if sys.version_info[:2] == (2,4):
+    warnings.warn('Python 2.4 support is deprecated, and will be removed in TurboGears 2.2', DeprecationWarning)
+
 import tg
 from tg import request_local
 from tg.i18n import _get_translator
@@ -211,12 +214,6 @@
     def class_name_from_module_name(self, module_name):
         words = module_name.replace('-', '_').split('_')
         return ''.join(w.title() for w in words)
-=======
-import warnings
-
-if sys.version_info[:2] == (2,4):
-    warnings.warn('Python 2.4 support is deprecated, and will be removed in TurboGears 2.2', DeprecationWarning)
->>>>>>> cac5e4c3
 
     def find_controller(self, controller):
         """Locates a controller by attempting to import it then grab
