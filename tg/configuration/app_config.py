--- conflicted
+++ resolved
@@ -576,11 +576,7 @@
         loader = ChoiceLoader(
             [TemplateLoader(path) for path in self.paths['templates']])
 
-<<<<<<< HEAD
-        config['tg.app_globals'].jinja2_env = Environment(loader=loader,
-=======
-        config['pylons.app_globals'].jinja2_env = Environment(loader=loader, autoescape=True,
->>>>>>> ed3616d7
+        config['tg.app_globals'].jinja2_env = Environment(loader=loader, autoescape=True,
                  auto_reload=self.auto_reload_templates, extensions=self.jinja_extensions)
 
         # Try to load custom filters module under app_package.lib.templatetools
