--- conflicted
+++ resolved
@@ -133,27 +133,13 @@
             the base wsgi app.
 
         """
-
-<<<<<<< HEAD
         def make_base_app(global_conf=None, wrap_app=None, **app_conf):
             # Configure the Application environment
             init_config = load_environment
             if init_config is None:
                 init_config = self.make_load_environment()
-=======
-class _DeprecatedControllerWrapper(object):
-    def __init__(self, controller_wrapper, config, next_wrapper):
-        # Backward compatible old-way of configuring controller wrappers
-        warnings.warn("Controller wrapper will now accept the configuration"
-                      " as parameter when called instead of receiving it as"
-                      " a constructor parameter, please refer to the documentation"
-                      " to update your controller wrappers",
-                      DeprecationWarning, stacklevel=3)
->>>>>>> a4604845
-
             return self._configurator._make_app(init_config(global_conf or {}, app_conf),
                                                 wrap_app)
-
         return make_base_app
 
     def make_wsgi_app(self, **kwargs):
@@ -189,14 +175,6 @@
         - ``custom_tw2_config`` -> Dictionary of configuration options for TW2, refer to
           :class:`.tw2.core.middleware.Config` for available options.
         - ``auth_backend`` -> Authentication Backend, can be ``None``, ``sqlalchemy`` or ``ming``.
-        - ``sa_auth`` -> Simple Authentication configuration dictionary.
-          This is a Dictionary that contains the configuration options for ``repoze.who``,
-          see :ref:`authentication` for available options. Basic options include:
-
-            - ``cookie_secret`` -> Secret phrase used to verify auth cookies.
-            - ``authmetadata`` -> Authentication and User Metadata Provider for TurboGears
-            - ``post_login_url`` -> Redirect users here after login
-            - ``post_logout_url`` -> Redirect users here when they logout
         - ``package`` -> Application Package, this is used to configure paths as being inside a python
         - ``app_globals`` -> Application Globals class, by default build from ``package.lib.app_globals``.
           package. Which enables serving templates, controllers, app globals and so on from the package itself.
