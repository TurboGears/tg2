# -*- coding: utf-8 -*-
"""
This module defines the class for decorating controller methods so that on
call the methods can be expressed using expose, validate, and other
decorators to effect a rendered page.
"""

import inspect
from warnings import warn
import formencode
import pylons
from pylons.configuration import config
from pylons import request
from pylons.controllers.util import abort

from repoze.what.predicates import NotAuthorizedError, not_anonymous
import tw

from tg.render import render as tg_render
from tg.decorators import expose
from tg.flash import flash
from tg.jsonify import is_saobject

from util import pylons_formencode_gettext

# @expose(content_type=CUSTOM_CONTENT_TYPE) won't
# override pylons.request.content_type
CUSTOM_CONTENT_TYPE = 'CUSTOM/LEAVE'

class DecoratedController(object):
    """Creates an interface to hang decoration attributes on
    controller methods for the purpose of rendering web content.
    """

    def __init__(self, *args, **kwargs):
        if hasattr(self, 'allow_only') and self.allow_only is not None:
            # Let's turn Controller.allow_only into something useful for
            # the @allow_only decorator.
            predicate = self.allow_only
            #self = allow_only(predicate)(self)
        super(DecoratedController, self).__init__(*args, **kwargs)

    def _is_exposed(self, controller, name):
        if hasattr(controller, name):
            method = getattr(controller, name)
            if inspect.ismethod(method) and hasattr(method, 'decoration'):
                return method.decoration.exposed

    def _call(self, controller, params, remainder=None):
        """
        _call is called by _perform_call in Pylons' WSGIController.

        Any of the before_validate hook, the validation, the before_call hook,
        and the controller method can return a FormEncode Invalid exception,
        which will give the validation error handler the opportunity to provide
        a replacement decorated controller method and output that will
        subsequently be rendered.

        This allows for validation to display the original page or an
        abbreviated form with validation errors shown on validation failure.

        The before_render hook provides a place for functions that are called
        before the template is rendered. For example, you could use it to
        add and remove from the dictionary returned by the controller method,
        before it is passed to rendering.

        The after_render hook can act upon and modify the response out of
        rendering.

        """

        self._initialize_validation_context()

        pylons.request.start_response = getattr(self, 'start_response', None)

        remainder = remainder or []
        try:
            if 'tg_format' in params:
                pylons.request.headers['tg_format'] = params['tg_format']

            controller.decoration.run_hooks('before_validate', remainder,
                                            params)

            validate_params = self._get_params_with_argspec(controller, params, remainder)

            for ignore in config.get('ignore_parameters', []):
                if params.get(ignore):
                    del params[ignore]

            # Validate user input
            params = self._perform_validate(controller, validate_params)

            pylons.tmpl_context.form_values = params

            controller.decoration.run_hooks('before_call', remainder, params)
            # call controller method

            params, remainder = self._remove_argspec_params_from_params(controller, params, remainder)

            output = controller(*remainder, **dict(params))

        except formencode.api.Invalid, inv:
            controller, output = self._handle_validation_errors(controller,
                                                                remainder,
                                                                params, inv)
        except Exception, e:
            if config.get('use_toscawidgets2'):
                from tw2.core import ValidationError
                if isinstance(e, ValidationError):
                    controller, output = self._handle_validation_errors(controller,
                                                                remainder,
                                                                params, e)
                else:
                    raise
            else:
                raise
            

        # Render template
        controller.decoration.run_hooks('before_render', remainder, params,
                                        output)
        response = self._render_response(controller, output)
        controller.decoration.run_hooks('after_render', response)
        return response


    def _perform_validate(self, controller, params):
        """
        Validation is stored on the "validation" attribute of the controller's
        decoration.

        If can be in three forms:

        1) A dictionary, with key being the request parameter name, and value a
           FormEncode validator.

        2) A FormEncode Schema object

        3) Any object with a "validate" method that takes a dictionary of the
           request variables.

        Validation can "clean" or otherwise modify the parameters that were
        passed in, not just raise an exception.  Validation exceptions should
        be FormEncode Invalid objects.
        """

        validation = getattr(controller.decoration, 'validation', None)

        if validation is None:
            return params

        # An object used by FormEncode to get translator function
        state = type('state', (),
                {'_': staticmethod(pylons_formencode_gettext)})

        #Initialize new_params -- if it never gets updated just return params
        new_params = {}

        # The validator may be a dictionary, a FormEncode Schema object, or any
        # object with a "validate" method.
        if isinstance(validation.validators, dict):
            # TG developers can pass in a dict of param names and FormEncode
            # validators.  They are applied one by one and builds up a new set
            # of validated params.

            errors = {}
            for field, validator in validation.validators.iteritems():
                try:
                    new_params[field] = validator.to_python(params.get(field),
                            state)
                # catch individual validation errors into the errors dictionary
                except formencode.api.Invalid, inv:
                    errors[field] = inv

            # Parameters that don't have validators are returned verbatim
            for param, param_value in params.items():
                if not param in new_params:
                    new_params[param] = param_value

            # If there are errors, create a compound validation error based on
            # the errors dictionary, and raise it as an exception
            if errors:
                raise formencode.api.Invalid(
                    formencode.schema.format_compound_error(errors),
                    params, None, error_dict=errors)

        elif isinstance(validation.validators, formencode.Schema):
            # A FormEncode Schema object - to_python converts the incoming
            # parameters to sanitized Python values
            new_params = validation.validators.to_python(params, state)

        elif (hasattr(validation.validators, 'validate')
              and getattr(validation, 'needs_controller', False)):
            # An object with a "validate" method - call it with the parameters
            new_params = validation.validators.validate(controller, params, state)

        elif hasattr(validation.validators, 'validate'):
            # An object with a "validate" method - call it with the parameters
            new_params = validation.validators.validate(params, state)

        # Theoretically this should not happen...
        #if new_params is None:
        #    return params

        return new_params

    def _render_response(self, controller, response):
        """
        Render response takes the dictionary returned by the
        controller calls the appropriate template engine. It uses
        information off of the decoration object to decide which engine
        and template to use, and removes anything in the exclude_names
        list from the returned dictionary.

        The exclude_names functionality allows you to pass variables to
        some template rendering engines, but not others. This behavior
        is particularly useful for rendering engines like JSON or other
        "web service" style engines which don't use and explicit
        template, or use a totally generic template.

        All of these values are populated into the context object by the
        expose decorator.
        """

        content_type, engine_name, template_name, exclude_names = \
            controller.decoration.lookup_template_engine(pylons.request)

        if content_type is not None: 
            pylons.response.headers['Content-Type'] = content_type

        # if it's a string return that string and skip all the stuff
        if not isinstance(response, dict):
            return response
<<<<<<< HEAD
=======
        except KeyError:
            pass
>>>>>>> fe9ba746

        """Return a JSON string representation of a Python object."""

        # Save these objeccts as locals from the SOP to avoid expensive lookups
        req = pylons.request._current_obj()
        tmpl_context = pylons.tmpl_context._current_obj()
        use_legacy_renderer = pylons.configuration.config.get("use_legacy_renderer", True)

        # what causes this condition?  there are no tests for it.
        # this is caused when someone specifies a content_type, but no template
        # because their controller returns a string.
        if template_name is None:
            return response

        # Prepare the engine, if it's not already been prepared.
        if use_legacy_renderer == engine_name:
            # get the buffet handler
            buffet = pylons.buffet._current_obj()

            if engine_name not in _configured_engines():
                template_options = dict(config).get('buffet.template_options', {})
                buffet.prepare(engine_name, **template_options)
                _configured_engines().add(engine_name)

        #if there is an identity, push it to the pylons template context
        tmpl_context.identity = req.environ.get('repoze.who.identity')

        #set up the tw renderer
        if engine_name in ('genshi','mako') and config['use_toscawidgets']:
            tw.framework.default_view = engine_name

        # Setup the template namespace, removing anything that the user
        # has marked to be excluded.
        namespace = dict(tmpl_context=tmpl_context)
        if isinstance(response, dict):
            namespace.update(response)

        for name in exclude_names:
            namespace.pop(name)

        # If we are in a test request put the namespace where it can be
        # accessed directly
        if req.environ.get('paste.testing'):
            testing_variables = req.environ['paste.testing_variables']
            testing_variables['namespace'] = namespace
            testing_variables['template_name'] = template_name
            testing_variables['exclude_names'] = exclude_names
            testing_variables['controller_output'] = response

        # Render the result.
        if use_legacy_renderer == engine_name:
            result = buffet.render(engine_name=engine_name,
                               template_name=template_name,
                               include_pylons_variables=False,
                               namespace=namespace)
        else:
            result = tg_render(template_vars=namespace,
                      template_engine=engine_name,
                      template_name=template_name)

        if isinstance(result, unicode) and not pylons.response.charset:
            pylons.response.charset = 'UTF-8'

        return result

    def _handle_validation_errors(self, controller, remainder, params, exception):
        """
        Sets up pylons.tmpl_context.form_values and pylons.tmpl_context.form_errors
        to assist generating a form with given values and the validation failure
        messages.

        The error handler in decoration.validation.error_handler is called. If
        an error_handler isn't given, the original controller is used as the
        error handler instead.
        """

        pylons.tmpl_context.validation_exception = exception
        pylons.tmpl_context.form_errors = {}

        # Most Invalid objects come back with a list of errors in the format:
        #"fieldname1: error\nfieldname2: error"

        error_list = exception.__str__().split('\n')

        for error in error_list:
            field_value = error.split(':')

            #if the error has no field associated with it,
            #return the error as a global form error
            if len(field_value) == 1:
                pylons.tmpl_context.form_errors['_the_form'] = field_value[0].strip()
                continue

            pylons.tmpl_context.form_errors[field_value[0]] = field_value[1].strip()

        pylons.tmpl_context.form_values = getattr(exception, 'value', {})

        error_handler = controller.decoration.validation.error_handler
        if error_handler is None:
            error_handler = controller
            output = error_handler(*remainder, **dict(params))
        elif hasattr(error_handler, 'im_self') and error_handler.im_self != controller:
            output = error_handler(error_handler.im_self, *remainder, **dict(params))
        else:
            output = error_handler(controller.im_self, *remainder, **dict(params))

        return error_handler, output

    def _initialize_validation_context(self):
        pylons.tmpl_context.form_errors = {}
        pylons.tmpl_context.form_values = {}

    def _check_security(self):
        predicate = getattr(self, 'allow_only', None)
        if predicate is None:
            return True
        try:
            predicate.check_authorization(pylons.request.environ)
        except NotAuthorizedError, e:
            reason = unicode(e)
            if hasattr(self, '_failed_authorization'):
                # Should shortcircut the rest, but if not we will still
                # deny authorization
                self._failed_authorization(reason)
            if not_anonymous().is_met(request.environ):
                # The user is authenticated but not allowed.
                code = 403
                status = 'error'
            else:
                # The user has not been not authenticated.
                code = 401
                status = 'warning'
            pylons.response.status = code
            flash(reason, status=status)
            abort(code, comment=reason)


def _configured_engines():
    """
    Returns a set containing the names of the currently configured template
    engines from the active application's globals
    """
    g = pylons.app_globals._current_obj()
    if not hasattr(g, 'tg_configured_engines'):
        g.tg_configured_engines = set()
    return g.tg_configured_engines

__all__ = [
    "DecoratedController"
    ]<|MERGE_RESOLUTION|>--- conflicted
+++ resolved
@@ -231,12 +231,6 @@
         # if it's a string return that string and skip all the stuff
         if not isinstance(response, dict):
             return response
-<<<<<<< HEAD
-=======
-        except KeyError:
-            pass
->>>>>>> fe9ba746
-
         """Return a JSON string representation of a Python object."""
 
         # Save these objeccts as locals from the SOP to avoid expensive lookups
