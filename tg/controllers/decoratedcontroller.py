--- conflicted
+++ resolved
@@ -15,17 +15,9 @@
         """Strip string compatibility method for Python2.5"""
         return s.strip()
 
-<<<<<<< HEAD
 import tg
 from tg.controllers.util import abort
-=======
 from tg.predicates import NotAuthorizedError, not_anonymous
-
-import pylons
-from pylons.configuration import config
-from pylons import request
-from pylons.controllers.util import abort
->>>>>>> 3992abd7
 
 from crank.util import (get_params_with_argspec,
     remove_argspec_params_from_params)
@@ -35,18 +27,6 @@
 from tg.render import render as tg_render
 from tg.controllers.util import pylons_formencode_gettext
 from tg.util import _navigate_tw2form_children
-
-try:
-    from repoze.what.predicates import (not_anonymous,
-        NotAuthorizedError as WhatNotAuthorizedError)
-except ImportError:
-    class WhatNotAuthorizedError(Exception):
-        """Repoze.what not authorized error."""
-    def not_anonymous():
-        return False
-
-class NotAuthorizedError(Exception):
-    """Not authorized error."""
 
 # Load tw (ToscaWidets) only on demand
 tw = None
@@ -69,13 +49,6 @@
     def format_compound_error(*arg, **kw):
         """FormEncode format_compound_error"""
 
-<<<<<<< HEAD
-=======
-# @expose(content_type=CUSTOM_CONTENT_TYPE) won't
-# override pylons.request.content_type
-CUSTOM_CONTENT_TYPE = 'CUSTOM/LEAVE'
-
->>>>>>> 3992abd7
 class DecoratedController(object):
     """Decorated controller object.
 
@@ -283,17 +256,7 @@
             return result
 
         # Save these objects as locals from the SOP to avoid expensive lookups
-<<<<<<< HEAD
         tmpl_context = tgl.tmpl_context
-=======
-        tmpl_context = pylons.tmpl_context._current_obj()
-
-        # what causes this condition?  there are no tests for it.
-        # this is caused when someone specifies a content_type, but no template
-        # because their controller returns a string.
-        if template_name is None:
-            return result
->>>>>>> 3992abd7
 
         # If there is an identity, push it to the Pylons template context
         tmpl_context.identity = req.environ.get('repoze.who.identity')
@@ -326,15 +289,8 @@
             testing_variables['controller_output'] = response
 
         # Render the result.
-<<<<<<< HEAD
-        rendered = tg_render(template_vars=namespace,
-                      template_engine=engine_name,
-                      template_name=template_name,
-                      **render_params)
-=======
         rendered = tg_render(template_vars=namespace, template_engine=engine_name,
                              template_name=template_name, **render_params)
->>>>>>> 3992abd7
 
         if isinstance(result, unicode) and not resp.charset:
             resp.charset = 'UTF-8'
@@ -408,13 +364,8 @@
         if predicate is None:
             return True
         try:
-<<<<<<< HEAD
             predicate.check_authorization(tg.request.environ)
-        except WhatNotAuthorizedError, e:
-=======
-            predicate.check_authorization(request.environ)
         except NotAuthorizedError, e:
->>>>>>> 3992abd7
             reason = unicode(e)
             if hasattr(self, '_failed_authorization'):
                 # Should shortcircuit the rest, but if not we will still
@@ -431,17 +382,6 @@
             tg.response.status = code
             flash(reason, status=status)
             abort(code, comment=reason)
-<<<<<<< HEAD
-        except NotAuthorizedError, e:
-            reason = getattr(e, 'msg',
-                'You are not authorized to access this resource')
-            code = getattr(e, 'code', 401)
-            status = getattr(e, 'status', 'error')
-            tg.response.status = code
-            flash(reason, status=status)
-            abort(code, comment=reason)
-=======
->>>>>>> 3992abd7
 
 def _configured_engines():
     """Get the configured engines.
