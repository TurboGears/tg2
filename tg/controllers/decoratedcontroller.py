--- conflicted
+++ resolved
@@ -138,12 +138,9 @@
             else:
                 raise
 
-<<<<<<< HEAD
         #Be sure that we run hooks if the controller changed due to validation errors
         tg_decoration = controller.decoration
 
-=======
->>>>>>> 7a17facf
         # Render template
         tg_decoration.run_hooks('before_render', remainder, params, output)
 
