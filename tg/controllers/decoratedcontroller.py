# -*- coding: utf-8 -*-
"""
This module defines the class for decorating controller methods so that on
call the methods can be expressed using expose, validate, and other
decorators to effect a rendered page.
"""

try:
    from urllib import url2pathname
except ImportError:
    from urllib.request import url2pathname
import inspect, operator

try:
    strip_string = operator.methodcaller('strip')
except AttributeError:
    def strip_string(s):
        """Strip string compatibility method for Python2.5"""
        return s.strip()

import tg
from tg.controllers.util import abort
from tg.predicates import NotAuthorizedError, not_anonymous

from crank.util import (get_params_with_argspec,
    remove_argspec_params_from_params)

from tg.flash import flash
from tg.jsonify import JsonEncodeError
from tg.render import render as tg_render
from tg.controllers.util import pylons_formencode_gettext
<<<<<<< HEAD
from tg.util import _navigate_tw2form_children, call_controller
=======
from tg.validation import (_navigate_tw2form_children, _FormEncodeSchema,
                           _Tw2ValidationError, validation_errors,
                           _FormEncodeValidator, TGValidationError)
>>>>>>> f08fd6e7

# Load tw (ToscaWidets) only on demand
tw = None

<<<<<<< HEAD
try:
    unicode_text = unicode
except:
    unicode_text = str

try:
    from tw2.core import ValidationError as Tw2ValidationError
except ImportError:
    class Tw2ValidationError(Exception):
        """ToscaWidgets2 Validation Error"""

try:
    from formencode.api import Invalid as FormEncodeValidationError
    from formencode import Schema as FormEncodeSchema
    from formencode.schema import format_compound_error
except ImportError:
    class FormEncodeValidationError(Exception):
        """FormEncode Invalid"""
    class FormEncodeSchema(object):
        """FormEncode Schema"""
    def format_compound_error(*arg, **kw):
        """FormEncode format_compound_error"""
=======
# @expose(content_type=CUSTOM_CONTENT_TYPE) won't
# override pylons.request.content_type
CUSTOM_CONTENT_TYPE = 'CUSTOM/LEAVE'

class _DecoratedControllerMeta(type):
    def __init__(cls, name, bases, attrs):
        super(_DecoratedControllerMeta, cls).__init__(name, bases, attrs)
        for name, value in attrs.items():
            #Inherit decorations for methods exposed with inherit=True
            if hasattr(value, 'decoration') and value.decoration.inherit:
                for pcls in reversed(bases):
                    parent_method = getattr(pcls, name, None)
                    if parent_method and hasattr(parent_method, 'decoration'):
                        value.decoration.merge(parent_method.decoration)
>>>>>>> f08fd6e7

class DecoratedController(object):
    """Decorated controller object.

    Creates an interface to hang decoration attributes on
    controller methods for the purpose of rendering web content.

    """
    __metaclass__ = _DecoratedControllerMeta

    def _is_exposed(self, controller, name):
        method = getattr(controller, name, None)
        if method and inspect.ismethod(method) and hasattr(method, 'decoration'):
            return method.decoration.exposed

    def _call(self, controller, params, remainder=None, tgl=None):
        """Run the controller with the given parameters.

        _call is called by _perform_call in Pylons' WSGIController.

        Any of the before_validate hook, the validation, the before_call hook,
        and the controller method can return a FormEncode Invalid exception,
        which will give the validation error handler the opportunity to provide
        a replacement decorated controller method and output that will
        subsequently be rendered.

        This allows for validation to display the original page or an
        abbreviated form with validation errors shown on validation failure.

        The before_render hook provides a place for functions that are called
        before the template is rendered. For example, you could use it to
        add and remove from the dictionary returned by the controller method,
        before it is passed to rendering.

        The after_render hook can act upon and modify the response out of
        rendering.

        """
        if tgl is None:
            tgl = tg.request.environ['tg.locals']
        self._initialize_validation_context(tgl)

        #This is necessary to prevent spurious Content Type header which would
        #cause problems to paste.response.replace_header calls and cause
        #responses wihout content type to get out with a wrong content type
        resp_headers = tgl.response.headers
        if not resp_headers.get('Content-Type'):
            resp_headers.pop('Content-Type', None)

        remainder = map(url2pathname, remainder or [])

        tg_decoration = controller.decoration
        try:
            tg_decoration.run_hooks(tgl, 'before_validate', remainder, params)

            validate_params = get_params_with_argspec(controller, params, remainder)

            # Validate user input
            params = self._perform_validate(controller, validate_params)

            tgl.tmpl_context.form_values = params

            tg_decoration.run_hooks(tgl, 'before_call', remainder, params)

            params, remainder = remove_argspec_params_from_params(controller, params, remainder)

            #apply controller wrappers
            try:
                controller_caller = tgl.config['controller_caller']
            except KeyError:
                controller_caller = call_controller

            # call controller method
            output = controller_caller(controller, remainder, params)

<<<<<<< HEAD
        except (FormEncodeValidationError, Tw2ValidationError) as inv:
=======
        except validation_errors, inv:
>>>>>>> f08fd6e7
            controller, output = self._handle_validation_errors(
                controller, remainder, params, inv)

        #Be sure that we run hooks if the controller changed due to validation errors
        tg_decoration = controller.decoration

        # Render template
        tg_decoration.run_hooks(tgl, 'before_render', remainder, params, output)

        response = self._render_response(tgl, controller, output)
        
        tg_decoration.run_hooks(tgl, 'after_render', response)
        
        return response['response']

    def _perform_validate(self, controller, params):
        """Run validation for the controller with the given parameters.

        Validation is stored on the "validation" attribute of the controller's
        decoration.

        If can be in three forms:

        1) A dictionary, with key being the request parameter name, and value a
           FormEncode validator.

        2) A FormEncode Schema object

        3) Any object with a "validate" method that takes a dictionary of the
           request variables.

        Validation can "clean" or otherwise modify the parameters that were
        passed in, not just raise an exception.  Validation exceptions should
        be FormEncode Invalid objects.

        """

        validation = getattr(controller.decoration, 'validation', None)

        if validation is None:
            return params

        # An object used by FormEncode to get translator function
        formencode_state = type('state', (), {'_': staticmethod(pylons_formencode_gettext)})

        #Initialize new_params -- if it never gets updated just return params
        new_params = {}

        # The validator may be a dictionary, a FormEncode Schema object, or any
        # object with a "validate" method.
        if isinstance(validation.validators, dict):
            # TG developers can pass in a dict of param names and FormEncode
            # validators.  They are applied one by one and builds up a new set
            # of validated params.

            errors = {}
            for field, validator in validation.validators.items():
                try:
                    if isinstance(validator, _FormEncodeValidator):
                        new_params[field] = validator.to_python(params.get(field),
                                                                formencode_state)
                    else:
                        new_params[field] = validator.to_python(params.get(field))
                # catch individual validation errors into the errors dictionary
<<<<<<< HEAD
                except FormEncodeValidationError as inv:
=======
                except validation_errors, inv:
>>>>>>> f08fd6e7
                    errors[field] = inv

            # Parameters that don't have validators are returned verbatim
            for param, param_value in params.items():
                if not param in new_params:
                    new_params[param] = param_value

            # If there are errors, create a compound validation error based on
            # the errors dictionary, and raise it as an exception
            if errors:
                raise TGValidationError(TGValidationError.make_compound_message(errors),
                                        value=params,
                                        error_dict=errors)

        elif isinstance(validation.validators, _FormEncodeSchema):
            # A FormEncode Schema object - to_python converts the incoming
            # parameters to sanitized Python values
            new_params = validation.validators.to_python(params, formencode_state)

        elif (hasattr(validation.validators, 'validate')
              and getattr(validation, 'needs_controller', False)):
            # An object with a "validate" method - call it with the parameters
            new_params = validation.validators.validate(
                controller, params, formencode_state)

        elif hasattr(validation.validators, 'validate'):
            # An object with a "validate" method - call it with the parameters
            new_params = validation.validators.validate(params, formencode_state)

        # Theoretically this should not happen...
        # if new_params is None:
        #     return params

        return new_params

    def _render_response(self, tgl, controller, response):
        """
        Render response takes the dictionary returned by the
        controller calls the appropriate template engine. It uses
        information off of the decoration object to decide which engine
        and template to use, and removes anything in the exclude_names
        list from the returned dictionary.

        The exclude_names functionality allows you to pass variables to
        some template rendering engines, but not others. This behavior
        is particularly useful for rendering engines like JSON or other
        "web service" style engines which don't use and explicit
        template, or use a totally generic template.

        All of these values are populated into the context object by the
        expose decorator.
        """

        req = tgl.request
        resp = tgl.response

        (content_type, engine_name, template_name, exclude_names, render_params
            ) = controller.decoration.lookup_template_engine(tgl)

        result = dict(response=response, content_type=content_type,
                      engine_name=engine_name, template_name=template_name)

        if content_type is not None:
            resp.headers['Content-Type'] = content_type

        # if it's a string return that string and skip all the stuff
        if not isinstance(response, dict):
            if engine_name == 'json' and isinstance(response, list):
                raise JsonEncodeError(
                    'You may not expose with JSON a list return value because'
                    ' it leaves your application open to CSRF attacks.')
            return result

        # Save these objects as locals from the SOP to avoid expensive lookups
        tmpl_context = tgl.tmpl_context

        # If there is an identity, push it to the Pylons template context
        tmpl_context.identity = req.environ.get('repoze.who.identity')

        # Set up the ToscaWidgets renderer
        if engine_name in ('genshi','mako') and tgl.config['use_toscawidgets']:
            global tw
            if not tw:
                try:
                    import tw
                except ImportError:
                    pass
            if tw:
                tw.framework.default_view = engine_name

        # Setup the template namespace, removing anything that the user
        # has marked to be excluded.
        namespace = response
        for name in exclude_names:
            namespace.pop(name, None)

        # If we are in a test request put the namespace where it can be
        # accessed directly
        if 'paste.testing' in req.environ:
            testing_variables = req.environ['paste.testing_variables']
            testing_variables['namespace'] = namespace
            testing_variables['template_name'] = template_name
            testing_variables['exclude_names'] = exclude_names
            testing_variables['render_params'] = render_params
            testing_variables['controller_output'] = response

        # Render the result.
        rendered = tg_render(template_vars=namespace, template_engine=engine_name,
                             template_name=template_name, **render_params)

        if isinstance(result, unicode_text) and not resp.charset:
            resp.charset = 'UTF-8'

        result['response'] = rendered
        return result

    def _handle_validation_errors(self,
            controller, remainder, params, exception):
        """Handle validation errors.

        Sets up tg.tmpl_context.form_values
        and tg.tmpl_context.form_errors
        to assist generating a form with given values
        and the validation failure messages.

        The error handler in decoration.validation.error_handler is called.
        If an error_handler isn't given, the original controller is used
        as the error handler instead.

        """
        tmpl_context = tg.tmpl_context
        tmpl_context.validation_exception = exception
        tmpl_context.form_errors = {}

        if isinstance(exception, _Tw2ValidationError):
            #Fetch all the children and grandchildren of a widget
            widget = exception.widget
            widget_children = _navigate_tw2form_children(widget.child)

            errors = [(child.id, child.error_msg) for child in widget_children]
            tmpl_context.form_errors.update(errors)
            tmpl_context.form_values = widget.child.value
        elif isinstance(exception, TGValidationError):
            tmpl_context.form_errors = exception.error_dict
            tmpl_context.form_values = exception.value
        else:
            # Most Invalid objects come back with a list of errors in the format:
            #"fieldname1: error\nfieldname2: error"
            error_list = exception.__str__().split('\n')
            for error in error_list:
                field_value = map(strip_string, error.split(':', 1))

                #if the error has no field associated with it,
                #return the error as a global form error
                if len(field_value) == 1:
                    tmpl_context.form_errors['_the_form'] = field_value[0]
                    continue

                tmpl_context.form_errors[field_value[0]] = field_value[1]

            tmpl_context.form_values = getattr(exception, 'value', {})

        error_handler = controller.decoration.validation.error_handler
        if error_handler is None:
            error_handler = controller
            output = error_handler(*remainder, **dict(params))
        elif hasattr(error_handler, 'im_self'
                ) and error_handler.im_self != controller:
            output = error_handler(
                error_handler.im_self, *remainder, **dict(params))
        else:
            output = error_handler(
                controller.im_self, *remainder, **dict(params))

        return error_handler, output

    def _initialize_validation_context(self, tgl):
        tgl.tmpl_context.form_errors = {}
        tgl.tmpl_context.form_values = {}

    def _check_security(self):
        predicate = getattr(self, 'allow_only', None)
        if predicate is None:
            return True
        try:
            predicate.check_authorization(tg.request.environ)
        except NotAuthorizedError as e:
            reason = unicode_text(e)
            if hasattr(self, '_failed_authorization'):
                # Should shortcircuit the rest, but if not we will still
                # deny authorization
                self._failed_authorization(reason)
            if not_anonymous().is_met(tg.request.environ):
                # The user is authenticated but not allowed.
                code = 403
                status = 'error'
            else:
                # The user has not been not authenticated.
                code = 401
                status = 'warning'
            tg.response.status = code
            flash(reason, status=status)
            abort(code, comment=reason)

def _configured_engines():
    """Get the configured engines.

    Returns a set containing the names of the currently configured template
    engines from the active application's globals.

    """
    g = tg.app_globals._current_obj()
    if not hasattr(g, 'tg_configured_engines'):
        g.tg_configured_engines = set()
    return g.tg_configured_engines


__all__ = ['DecoratedController']<|MERGE_RESOLUTION|>--- conflicted
+++ resolved
@@ -23,50 +23,24 @@
 from tg.predicates import NotAuthorizedError, not_anonymous
 
 from crank.util import (get_params_with_argspec,
-    remove_argspec_params_from_params)
+                        remove_argspec_params_from_params)
 
 from tg.flash import flash
 from tg.jsonify import JsonEncodeError
 from tg.render import render as tg_render
 from tg.controllers.util import pylons_formencode_gettext
-<<<<<<< HEAD
-from tg.util import _navigate_tw2form_children, call_controller
-=======
+from tg.util import call_controller
 from tg.validation import (_navigate_tw2form_children, _FormEncodeSchema,
                            _Tw2ValidationError, validation_errors,
                            _FormEncodeValidator, TGValidationError)
->>>>>>> f08fd6e7
 
 # Load tw (ToscaWidets) only on demand
 tw = None
 
-<<<<<<< HEAD
 try:
     unicode_text = unicode
 except:
     unicode_text = str
-
-try:
-    from tw2.core import ValidationError as Tw2ValidationError
-except ImportError:
-    class Tw2ValidationError(Exception):
-        """ToscaWidgets2 Validation Error"""
-
-try:
-    from formencode.api import Invalid as FormEncodeValidationError
-    from formencode import Schema as FormEncodeSchema
-    from formencode.schema import format_compound_error
-except ImportError:
-    class FormEncodeValidationError(Exception):
-        """FormEncode Invalid"""
-    class FormEncodeSchema(object):
-        """FormEncode Schema"""
-    def format_compound_error(*arg, **kw):
-        """FormEncode format_compound_error"""
-=======
-# @expose(content_type=CUSTOM_CONTENT_TYPE) won't
-# override pylons.request.content_type
-CUSTOM_CONTENT_TYPE = 'CUSTOM/LEAVE'
 
 class _DecoratedControllerMeta(type):
     def __init__(cls, name, bases, attrs):
@@ -78,7 +52,6 @@
                     parent_method = getattr(pcls, name, None)
                     if parent_method and hasattr(parent_method, 'decoration'):
                         value.decoration.merge(parent_method.decoration)
->>>>>>> f08fd6e7
 
 class DecoratedController(object):
     """Decorated controller object.
@@ -154,13 +127,8 @@
             # call controller method
             output = controller_caller(controller, remainder, params)
 
-<<<<<<< HEAD
-        except (FormEncodeValidationError, Tw2ValidationError) as inv:
-=======
-        except validation_errors, inv:
->>>>>>> f08fd6e7
-            controller, output = self._handle_validation_errors(
-                controller, remainder, params, inv)
+        except validation_errors as inv:
+            controller, output = self._handle_validation_errors(controller, remainder, params, inv)
 
         #Be sure that we run hooks if the controller changed due to validation errors
         tg_decoration = controller.decoration
@@ -223,11 +191,7 @@
                     else:
                         new_params[field] = validator.to_python(params.get(field))
                 # catch individual validation errors into the errors dictionary
-<<<<<<< HEAD
-                except FormEncodeValidationError as inv:
-=======
-                except validation_errors, inv:
->>>>>>> f08fd6e7
+                except validation_errors as inv:
                     errors[field] = inv
 
             # Parameters that don't have validators are returned verbatim
