"""
This is the main dispatcher module.

Dispatch works as follows:
Start at the RootController, the root controller must
have a _dispatch function, which defines how we move
from object to object in the system.
Continue following the dispatch mechanism for a given
controller until you reach another controller with a
_dispatch method defined.  Use the new _dispatch
method until anther controller with _dispatch defined
or until the url has been traversed to entirety.

This module also contains the standard ObjectDispatch
class which provides the ordinary TurboGears mechanism.

"""
<<<<<<< HEAD
from inspect import ismethod
from warnings import warn
import tg, sys
import mimetypes
from webob.exc import HTTPException
from tg.exceptions import HTTPNotFound
from tg.i18n import setup_i18n
from tg.decorators import cached_property
from crank.dispatchstate import DispatchState
=======

import mimetypes
import sys
from warnings import warn

import pylons
from pylons.controllers import WSGIController

from crank.dispatchstate import DispatchState

from tg.decorators import cached_property
from tg.exceptions import HTTPNotFound
from tg.i18n import setup_i18n

>>>>>>> 1887aecd

HTTPNotFound = HTTPNotFound().exception


def dispatched_controller():
    state = tg.request._controller_state
    for location, cont in reversed(state.controller_path):
        if cont.mount_point:
            return cont
    return None

<<<<<<< HEAD
class CoreDispatcher(object):
    """
       Extend this class to define your own mechanism for dispatch.
    """
    _use_lax_params = True

    def _call(self, tgl, controller, params, remainder=None):
        """
        Override this function to define how your controller method should be called.
        """
        response = controller(*remainder, **dict(params))
        return response

    def _get_dispatchable(self, thread_locals, url_path):
        """
        Returns a tuple (controller, remainder, params)
=======

class CoreDispatcher(WSGIController):
    """Extend this class to define your own mechanism for dispatch."""

    _use_lax_params = True

    def _call(self, controller, params, remainder=None):
        """Override to define how your controller method should be called."""
        response = controller(*remainder, **dict(params))
        return response

    def _get_dispatchable(self, url_path):
        """Return a tuple (controller, remainder, params).
>>>>>>> 1887aecd

        :Parameters:
          url
            url as string
<<<<<<< HEAD
        """
        req = thread_locals.request
        conf = thread_locals.config

        if not conf.get('disable_request_extensions', False):
            #req.response_ext = None
=======

        """
        if not pylons.config.get('disable_request_extensions', False):
            pylons.request.response_type = None
            pylons.request.response_ext = None
>>>>>>> 1887aecd
            if url_path and '.' in url_path[-1]:
                last_remainder = url_path[-1]
                mime_type, encoding = mimetypes.guess_type(last_remainder)
                if mime_type:
                    extension_spot = last_remainder.rfind('.')
                    #extension = last_remainder[extension_spot:]
                    url_path[-1] = last_remainder[:extension_spot]
                    req._response_type = mime_type
                    #req.response_ext = extension

        params = req.args_params

<<<<<<< HEAD
        state = DispatchState(req, self, params, url_path, conf.get('ignore_parameters', []))
        state =  state.controller._dispatch(state, url_path)
=======
        state = DispatchState(pylons.request,
            self, params, url_path, pylons.config.get('ignore_parameters', []))
        state = state.controller._dispatch(state, url_path)
>>>>>>> 1887aecd

        thread_locals.tmpl_context.controller_url = '/'.join(
            url_path[:-len(state.remainder)])

        state.routing_args.update(params)
        if hasattr(state.dispatcher, '_setup_wsgiorg_routing_args'):
            state.dispatcher._setup_wsgiorg_routing_args(
                url_path, state.remainder, state.routing_args)

        #save the controller state for possible use within the controller methods
        req._controller_state = state

        return state.method, state.controller, state.remainder, params

<<<<<<< HEAD
    def _perform_call(self, thread_locals):
        """
        This function is called from within Pylons and should not be overidden.
        """
        py_request = thread_locals.request
        py_config = thread_locals.config
=======
    def _setup_wsgiorg_routing_args(self, url_path, remainder, params):
        """
        This is expected to be overridden by any subclass that wants to set
        the routing_args (RestController). Do not delete.
        """
        # this needs to get added back in after we understand why it breaks pagination:
        # pylons.request.environ['wsgiorg.routing_args'] = (tuple(remainder), params)

    def _setup_wsgi_script_name(self, url_path, remainder, params):
        pass

    def _perform_call(self, func, args):
        """Called from within Pylons and should not be overridden."""
        if pylons.config.get('i18n_enabled', True):
            setup_i18n()
>>>>>>> 1887aecd

        if py_config.get('i18n_enabled', True):
            setup_i18n(thread_locals)

        url_path = py_request.fast_path.split('/')[1:]
        if url_path[-1] == '':
            url_path.pop()

        func, controller, remainder, params = self._get_dispatchable(thread_locals, url_path)

<<<<<<< HEAD
        if hasattr(controller, '__before__') and not hasattr(controller, '_before'):
            warn("this functionality is going to removed in the next minor version,"\
                 " please use _before instead."
                 )
            controller.__before__(*remainder, **params)
=======
        if hasattr(controller, '__before__'
                ) and not hasattr(controller, '_before'):
            warn("Support for __before__ is going to removed"
                " in the next minor version, please use _before instead.")
            controller.__before__(*args, **args)
>>>>>>> 1887aecd

        if hasattr(controller, '_before'):
            controller._before(*remainder, **params)

        self._setup_wsgi_script_name(url_path, remainder, params)

        r = self._call(func, params, remainder=remainder, tgl=thread_locals)

        if hasattr(controller, '__after__'):
<<<<<<< HEAD
            warn("this functionality is going to removed in the next minor version,"
                 " please use _after instead.")
            controller.__after__(*remainder, **params)
=======
            warn("Support for __after__ is going to removed"
                 " in the next minor version,  please use _after instead.")
            controller.__after__(*args, **args)
>>>>>>> 1887aecd
        if hasattr(controller, '_after'):
            controller._after(*remainder, **params)
        return r

    def routes_placeholder(self, url='/', start_response=None, **kwargs):
        """Routes placeholder.

        This function does not do anything.  It is a placeholder that allows
        Routes to accept this controller as a target for its routing.
<<<<<<< HEAD
        """
        pass

    def __call__(self, environ, start_response):
        thread_locals = environ['tg.locals']
        py_response = thread_locals.response
        py_request = thread_locals.request

        #Replace start_response and track if it is called
        #this is to track if the controller is passing control to a plain
        #WSGI application instead of a TG controller.
        start_response_called = []
        def repl_start_response(status, headers, exc_info=None):
            start_response_called.append(None)
            headers.extend(header for header in environ['tg.locals'].response.headerlist
            if header[0] == 'Set-Cookie' or
               header[0].startswith('X-'))
            return start_response(status, headers, exc_info)
        py_request.start_response = repl_start_response

        try:
            response = self._perform_call(thread_locals)
        except HTTPException, httpe:
            response = httpe

        #If we reached a plain WSGI application do not build the response
        #but simply pass the response as is.
        if not start_response_called:
            py_request.start_response = start_response
            if isinstance(response, str):
                py_response.body = py_response.body + response
            elif isinstance(response, unicode):
                py_response.unicode_body = py_response.unicode_body + response
            elif hasattr(response, 'wsgi_response'):
                for name, value in py_response.headers.items():
                    if name.lower() == 'set-cookie':
                        response.headers.add(name, value)
                    else:
                        response.headers.setdefault(name, value)
                try:
                    thread_locals.response = response
                except KeyError:
                    # Ignore the case when someone removes the registry
                    pass
                py_response = response
            elif response is None:
                pass
            else:
                py_response.app_iter = response
            response = py_response

        if hasattr(response, 'wsgi_response'):
            if 'paste.testing_variables' in environ:
                # Copy the response object into the testing vars if we're testing
                environ['paste.testing_variables']['response'] = response
            return response(environ, start_response)

        return response

    def _is_exposed(self, controller, name):
        """Override this function to define how a controller method is
        determined to be exposed.

        :Arguments:
          controller - controller with methods that may or may not be exposed.
          name - name of the method that is tested.

        :Returns:
           True or None
        """
        if hasattr(controller, name) and ismethod(getattr(controller, name)):
            return True
=======

        """
        pass
>>>>>>> 1887aecd

    @cached_property
    def mount_point(self):
        if not self.mount_steps:
            return ''
        return '/' + '/'.join((x[0] for x in self.mount_steps[1:]))

    @cached_property
    def mount_steps(self):
        def find_url(root, item, parents):
            for i in root.__dict__:
                controller = root.__dict__[i]
                if controller is item:
                    return parents + [(i, item)]
                if hasattr(controller, '_dispatch'):
                    v = find_url(controller.__class__,
                        item, parents + [(i, controller)])
                    if v:
                        return v
            return []

<<<<<<< HEAD
        root_controller = sys.modules[tg.config['application_root_module']].RootController
=======
        root_controller = sys.modules[
            pylons.config['application_root_module']].RootController
>>>>>>> 1887aecd
        return find_url(root_controller, self, [('/', root_controller)])<|MERGE_RESOLUTION|>--- conflicted
+++ resolved
@@ -15,8 +15,6 @@
 class which provides the ordinary TurboGears mechanism.
 
 """
-<<<<<<< HEAD
-from inspect import ismethod
 from warnings import warn
 import tg, sys
 import mimetypes
@@ -25,25 +23,8 @@
 from tg.i18n import setup_i18n
 from tg.decorators import cached_property
 from crank.dispatchstate import DispatchState
-=======
-
-import mimetypes
-import sys
-from warnings import warn
-
-import pylons
-from pylons.controllers import WSGIController
-
-from crank.dispatchstate import DispatchState
-
-from tg.decorators import cached_property
-from tg.exceptions import HTTPNotFound
-from tg.i18n import setup_i18n
-
->>>>>>> 1887aecd
 
 HTTPNotFound = HTTPNotFound().exception
-
 
 def dispatched_controller():
     state = tg.request._controller_state
@@ -52,11 +33,8 @@
             return cont
     return None
 
-<<<<<<< HEAD
 class CoreDispatcher(object):
-    """
-       Extend this class to define your own mechanism for dispatch.
-    """
+    """Extend this class to define your own mechanism for dispatch."""
     _use_lax_params = True
 
     def _call(self, tgl, controller, params, remainder=None):
@@ -69,39 +47,16 @@
     def _get_dispatchable(self, thread_locals, url_path):
         """
         Returns a tuple (controller, remainder, params)
-=======
-
-class CoreDispatcher(WSGIController):
-    """Extend this class to define your own mechanism for dispatch."""
-
-    _use_lax_params = True
-
-    def _call(self, controller, params, remainder=None):
-        """Override to define how your controller method should be called."""
-        response = controller(*remainder, **dict(params))
-        return response
-
-    def _get_dispatchable(self, url_path):
-        """Return a tuple (controller, remainder, params).
->>>>>>> 1887aecd
 
         :Parameters:
           url
             url as string
-<<<<<<< HEAD
         """
         req = thread_locals.request
         conf = thread_locals.config
 
         if not conf.get('disable_request_extensions', False):
             #req.response_ext = None
-=======
-
-        """
-        if not pylons.config.get('disable_request_extensions', False):
-            pylons.request.response_type = None
-            pylons.request.response_ext = None
->>>>>>> 1887aecd
             if url_path and '.' in url_path[-1]:
                 last_remainder = url_path[-1]
                 mime_type, encoding = mimetypes.guess_type(last_remainder)
@@ -114,14 +69,8 @@
 
         params = req.args_params
 
-<<<<<<< HEAD
         state = DispatchState(req, self, params, url_path, conf.get('ignore_parameters', []))
         state =  state.controller._dispatch(state, url_path)
-=======
-        state = DispatchState(pylons.request,
-            self, params, url_path, pylons.config.get('ignore_parameters', []))
-        state = state.controller._dispatch(state, url_path)
->>>>>>> 1887aecd
 
         thread_locals.tmpl_context.controller_url = '/'.join(
             url_path[:-len(state.remainder)])
@@ -136,30 +85,12 @@
 
         return state.method, state.controller, state.remainder, params
 
-<<<<<<< HEAD
     def _perform_call(self, thread_locals):
         """
         This function is called from within Pylons and should not be overidden.
         """
         py_request = thread_locals.request
         py_config = thread_locals.config
-=======
-    def _setup_wsgiorg_routing_args(self, url_path, remainder, params):
-        """
-        This is expected to be overridden by any subclass that wants to set
-        the routing_args (RestController). Do not delete.
-        """
-        # this needs to get added back in after we understand why it breaks pagination:
-        # pylons.request.environ['wsgiorg.routing_args'] = (tuple(remainder), params)
-
-    def _setup_wsgi_script_name(self, url_path, remainder, params):
-        pass
-
-    def _perform_call(self, func, args):
-        """Called from within Pylons and should not be overridden."""
-        if pylons.config.get('i18n_enabled', True):
-            setup_i18n()
->>>>>>> 1887aecd
 
         if py_config.get('i18n_enabled', True):
             setup_i18n(thread_locals)
@@ -170,19 +101,11 @@
 
         func, controller, remainder, params = self._get_dispatchable(thread_locals, url_path)
 
-<<<<<<< HEAD
-        if hasattr(controller, '__before__') and not hasattr(controller, '_before'):
-            warn("this functionality is going to removed in the next minor version,"\
-                 " please use _before instead."
-                 )
-            controller.__before__(*remainder, **params)
-=======
         if hasattr(controller, '__before__'
                 ) and not hasattr(controller, '_before'):
             warn("Support for __before__ is going to removed"
                 " in the next minor version, please use _before instead.")
             controller.__before__(*args, **args)
->>>>>>> 1887aecd
 
         if hasattr(controller, '_before'):
             controller._before(*remainder, **params)
@@ -192,15 +115,10 @@
         r = self._call(func, params, remainder=remainder, tgl=thread_locals)
 
         if hasattr(controller, '__after__'):
-<<<<<<< HEAD
-            warn("this functionality is going to removed in the next minor version,"
-                 " please use _after instead.")
-            controller.__after__(*remainder, **params)
-=======
             warn("Support for __after__ is going to removed"
                  " in the next minor version,  please use _after instead.")
             controller.__after__(*args, **args)
->>>>>>> 1887aecd
+        
         if hasattr(controller, '_after'):
             controller._after(*remainder, **params)
         return r
@@ -210,7 +128,6 @@
 
         This function does not do anything.  It is a placeholder that allows
         Routes to accept this controller as a target for its routing.
-<<<<<<< HEAD
         """
         pass
 
@@ -270,25 +187,6 @@
 
         return response
 
-    def _is_exposed(self, controller, name):
-        """Override this function to define how a controller method is
-        determined to be exposed.
-
-        :Arguments:
-          controller - controller with methods that may or may not be exposed.
-          name - name of the method that is tested.
-
-        :Returns:
-           True or None
-        """
-        if hasattr(controller, name) and ismethod(getattr(controller, name)):
-            return True
-=======
-
-        """
-        pass
->>>>>>> 1887aecd
-
     @cached_property
     def mount_point(self):
         if not self.mount_steps:
@@ -309,10 +207,6 @@
                         return v
             return []
 
-<<<<<<< HEAD
-        root_controller = sys.modules[tg.config['application_root_module']].RootController
-=======
         root_controller = sys.modules[
-            pylons.config['application_root_module']].RootController
->>>>>>> 1887aecd
+            tg.config['application_root_module']].RootController
         return find_url(root_controller, self, [('/', root_controller)])