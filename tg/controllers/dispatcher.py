--- conflicted
+++ resolved
@@ -44,44 +44,21 @@
           url
             url as string
         """
-<<<<<<< HEAD
         req = thread_locals.request
         conf = thread_locals.config
 
+        params = req.args_params
+        state = DispatchState(req, self, params, url_path, conf.get('ignore_parameters', []))
+
         if not conf.get('disable_request_extensions', False):
-            #req.response_ext = None
-            if url_path and '.' in url_path[-1]:
-                last_remainder = url_path[-1]
-                mime_type, encoding = mimetypes.guess_type(last_remainder)
-                if mime_type:
-                    extension_spot = last_remainder.rfind('.')
-                    #extension = last_remainder[extension_spot:]
-                    url_path[-1] = last_remainder[:extension_spot]
-                    req._fast_setattr('_response_type', mime_type)
-                    #req.response_ext = extension
-
-        params = req.args_params
-
-        state = DispatchState(req, self, params, url_path, conf.get('ignore_parameters', []))
-        state =  state.controller._dispatch(state, url_path)
-=======
-        params = pylons.request.params.mixed()
-
-        state = DispatchState(pylons.request,
-            self, params, url_path, pylons.config.get('ignore_parameters', []))
-
-        pylons.request.response_type = None
-        if not pylons.config.get('disable_request_extensions', False):
             ext = state.extension
             if ext is not None:
                 ext = '.' + ext
-                mime_type, encoding = mimetypes.guess_type(ext)
-                pylons.request.response_type = mime_type
-            pylons.request.response_ext = ext
+                mime_type, encoding = mimetypes.guess_type('file'+ext)
+                req._fast_setattr('_response_type', mime_type)
+            req._fast_setattr('_response_ext', ext)
 
-        state = state.controller._dispatch(state, url_path)
->>>>>>> 586dbcb6
-
+        state =  state.controller._dispatch(state, url_path)
         thread_locals.tmpl_context.controller_url = '/'.join(url_path[:-len(state.remainder)])
 
         if conf.get('enable_routing_args', False):
