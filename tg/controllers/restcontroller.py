--- conflicted
+++ resolved
@@ -179,14 +179,12 @@
             return self._dispatch_controller(current_path, current_controller, state, remainder[1:])
 
         if self._is_exposed(current_controller, 'get_one') or self._is_exposed(current_controller,  'get'):
-<<<<<<< HEAD
-            method = self._is_exposed(current_controller, 'get_one') and current_controller.get_one or current_controller.get
-=======
+
             if self._is_exposed(current_controller, 'get_one'):
                 method = current_controller.get_one
             else:
                 method = current_controller.get
->>>>>>> 1b39768c
+
             if method and self._method_matches_args(method, state, remainder):
                 state.add_method(method, remainder)
                 return state
