"""This module contains the RestController implementation.

Rest controller provides a RESTful dispatch mechanism, and
combines controller decoration for TG-Controller behavior.
<<<<<<< HEAD
"""
import tg
from tg.controllers.util import abort
import inspect
from dispatcher import CoreDispatcher
from crank.restdispatcher import RestDispatcher
from decoratedcontroller import DecoratedController
=======

"""

from crank.restdispatcher import RestDispatcher

from tg.controllers.dispatcher import CoreDispatcher
from tg.controllers.decoratedcontroller import DecoratedController

>>>>>>> 1887aecd

class RestController(DecoratedController, CoreDispatcher, RestDispatcher):
    """A Decorated Controller that dispatches in a RESTful Manner.

    This controller was designed to follow Representational State Transfer protocol, also known as REST.
    The goal of this controller method is to provide the developer a way to map
    RESTful URLS to controller methods directly, while still allowing Normal Object Dispatch to occur.

    Here is a brief rundown of the methods which are called on dispatch along with an example URL.

    +-----------------+--------------------------------------------------------------+--------------------------------------------+
    | Method          | Description                                                  | Example Method(s) / URL(s)                 |
    +=================+==============================================================+============================================+
    | get_one         | Display one record.                                          | GET /movies/1                              |
    +-----------------+--------------------------------------------------------------+--------------------------------------------+
    | get_all         | Display all records in a resource.                           | GET /movies/                               |
    +-----------------+--------------------------------------------------------------+--------------------------------------------+
    | get             | A combo of get_one and get_all.                              | GET /movies/                               |
    |                 |                                                              +--------------------------------------------+
    |                 |                                                              | GET /movies/1                              |
    +-----------------+--------------------------------------------------------------+--------------------------------------------+
    | new             | Display a page to prompt the User for resource creation.     | GET /movies/new                            |
    +-----------------+--------------------------------------------------------------+--------------------------------------------+
    | edit            | Display a page to prompt the User for resource modification. |  GET /movies/1/edit                        |
    +-----------------+--------------------------------------------------------------+--------------------------------------------+
    | post            | Create a new record.                                         | POST /movies/                              |
    +-----------------+--------------------------------------------------------------+--------------------------------------------+
    | put             | Update an existing record.                                   | POST /movies/1?_method=PUT                 |
    |                 |                                                              +--------------------------------------------+
    |                 |                                                              | PUT /movies/1                              |
    +-----------------+--------------------------------------------------------------+--------------------------------------------+
    | post_delete     | Delete an existing record.                                   | POST /movies/1?_method=DELETE              |
    |                 |                                                              +--------------------------------------------+
    |                 |                                                              | DELETE /movies/1                           |
    +-----------------+--------------------------------------------------------------+--------------------------------------------+
    | get_delete      | Display a delete Confirmation page.                          | GET /movies/1/delete                       |
    +-----------------+--------------------------------------------------------------+--------------------------------------------+
    | delete          | A combination of post_delete and get_delete.                 | GET /movies/delete                         |
    |                 |                                                              +--------------------------------------------+
    |                 |                                                              | DELETE /movies/1                           |
    |                 |                                                              +--------------------------------------------+
    |                 |                                                              | DELETE /movies/                            |
    |                 |                                                              +--------------------------------------------+
    |                 |                                                              | POST /movies/1/delete                      |
    |                 |                                                              +--------------------------------------------+
    |                 |                                                              | POST /movies/delete                        |
    +-----------------+--------------------------------------------------------------+--------------------------------------------+

    You may note the ?_method on some of the URLs.  This is basically a hack because exiting browsers
    do not support the PUT and DELETE methods.  Just note that if you decide to use a this resource with a web browser,
    you will likely have to add a _method as a hidden field in your forms for these items.  Also note that RestController differs
    from TGController in that it offers no index, _default, or _lookup.  It is intended primarily for  resource management.

    :References:

      `Controller <../main/Controllers.html>`_  A basic overview on how to write controller methods.

      `CrudRestController <../main/Extensions/Crud/index.html>`_  A way to integrate ToscaWdiget Functionality with RESTful Dispatch.

    """

__all__ = ['RestController']<|MERGE_RESOLUTION|>--- conflicted
+++ resolved
@@ -2,24 +2,12 @@
 
 Rest controller provides a RESTful dispatch mechanism, and
 combines controller decoration for TG-Controller behavior.
-<<<<<<< HEAD
-"""
-import tg
-from tg.controllers.util import abort
-import inspect
-from dispatcher import CoreDispatcher
-from crank.restdispatcher import RestDispatcher
-from decoratedcontroller import DecoratedController
-=======
-
 """
 
 from crank.restdispatcher import RestDispatcher
 
 from tg.controllers.dispatcher import CoreDispatcher
 from tg.controllers.decoratedcontroller import DecoratedController
-
->>>>>>> 1887aecd
 
 class RestController(DecoratedController, CoreDispatcher, RestDispatcher):
     """A Decorated Controller that dispatches in a RESTful Manner.
