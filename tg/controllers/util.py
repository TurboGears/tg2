# -*- coding: utf-8 -*-
"""Helper functions for controller operation.

URL definition and browser redirection are defined here.

"""
import re
from webob.exc import status_map

import tg

import urllib
from warnings import warn

from tg.exceptions import HTTPFound


def smart_str(s, encoding='utf-8', strings_only=False, errors='strict'):
    """
    Returns a bytestring version of 's', encoded as specified in 'encoding'.

    If strings_only is True, don't convert (some) non-string-like objects.

    This function was borrowed from Django.

    """
    if strings_only and (s is None or isinstance(s, int)):
        return s
    elif not isinstance(s, basestring):
        try:
            return str(s)
        except UnicodeEncodeError:
            if isinstance(s, Exception):
                # An Exception subclass containing non-ASCII data that doesn't
                # know how to print itself properly. We shouldn't raise a
                # further exception.
                return ' '.join([smart_str(arg, encoding, strings_only,
                        errors) for arg in s])
            return unicode(s).encode(encoding, errors)
    elif isinstance(s, unicode):
        r = s.encode(encoding, errors)
        return r
    elif s and encoding != 'utf-8':
        return s.decode('utf-8', errors).encode(encoding, errors)
    else:
        return s


def generate_smart_str(params):
    for key, value in params.iteritems():
        if value is None:
            continue
        if isinstance(value, (list, tuple)):
            for item in value:
                yield smart_str(key), smart_str(item)
        else:
            yield smart_str(key), smart_str(value)


def urlencode(params):
    """
    A version of Python's urllib.urlencode() function that can operate on
    unicode strings. The parameters are first case to UTF-8 encoded strings and
    then encoded as per normal.
    """
    return urllib.urlencode([i for i in generate_smart_str(params)])


def url(base_url='/', params={}, qualified=False):
    """Generate an absolute URL that's specific to this application.

    The URL function takes a string (base_url) and, appends the
    SCRIPT_NAME and adds parameters for all of the
    parameters passed into the params dict.

    """
    if not isinstance(base_url, basestring) and hasattr(base_url, '__iter__'):
        base_url = '/'.join(base_url)

    if base_url.startswith('/'):
<<<<<<< HEAD
        base_url = tg.request.environ['SCRIPT_NAME'] + base_url
=======
        base_url = pylons.request.environ['SCRIPT_NAME'] + base_url
        if qualified:
            base_url = pylons.request.host_url + base_url

>>>>>>> 3992abd7
    if params:
        return '?'.join((base_url, urlencode(params)))

    return base_url


class LazyUrl(object):
    """
    Wraps tg.url in an object that enforces evaluation of the url
    only when you try to display it as a string.
    """

    def __init__(self, base_url, params=None):
        self.base_url = base_url
        self.params = params
        self._decoded = None

    @property
    def _id(self):
        if self._decoded == None:
            self._decoded = url(self.base_url, params=self.params)
        return self._decoded

    @property
    def id(self):
        return self._id

    def __repr__(self):
        return self._id

    def __html__(self):
        return str(self)

    def __str__(self):
        return str(self._id)

    def encode(self, *args, **kw):
        return self._id.encode(*args, **kw)

    def __add__(self, other):
        return self._id + other

    def __radd__(self, other):
        return other + self._id

    def startswith(self, *args, **kw):
        return self._id.startswith(*args, **kw)

    def format(self, other):
        return self._id.format(other)


def lurl(base_url=None, params=None):
    """
    Like tg.url but is lazily evaluated.

    This is useful when creating global variables as no
    request is in place.

    As without a request it wouldn't be possible
    to correctly calculate the url using the SCRIPT_NAME
    this demands the url resolution to when it is
    displayed for the first time.
    """
    return LazyUrl(base_url, params)


def redirect(base_url='/', params={}, **kwargs):
    """Generate an HTTP redirect.

    The function raises an exception internally,
    which is handled by the framework. The URL may be either absolute (e.g.
    http://example.com or /myfile.html) or relative. Relative URLs are
    automatically converted to absolute URLs. Parameters may be specified,
    which are appended to the URL. This causes an external redirect via the
    browser; if the request is POST, the browser will issue GET for the
    second request.
    """

    if kwargs:
        params = params.copy()
        params.update(kwargs)

    new_url = url(base_url, params=params)
    found = HTTPFound(location=new_url).exception
    raise found

IF_NONE_MATCH = re.compile('(?:W/)?(?:"([^"]*)",?\s*)')
def etag_cache(key=None):
    """Use the HTTP Entity Tag cache for Browser side caching

    If a "If-None-Match" header is found, and equivilant to ``key``,
    then a ``304`` HTTP message will be returned with the ETag to tell
    the browser that it should use its current cache of the page.

    Otherwise, the ETag header will be added to the response headers.
    """
    if_none_matches = IF_NONE_MATCH.findall(tg.request.environ.get('HTTP_IF_NONE_MATCH', ''))
    response = tg.response._current_obj()
    response.headers['ETag'] = '"%s"' % key
    if str(key) in if_none_matches:
        response.headers.pop('Content-Type', None)
        response.headers.pop('Cache-Control', None)
        response.headers.pop('Pragma', None)
        raise status_map[304]().exception

def abort(status_code=None, detail="", headers=None, comment=None):
    """Aborts the request immediately by returning an HTTP exception

    In the event that the status_code is a 300 series error, the detail
    attribute will be used as the Location header should one not be
    specified in the headers attribute.

    """
    exc = status_map[status_code](detail=detail, headers=headers,
                                  comment=comment)
    raise exc.exception

def use_wsgi_app(wsgi_app):
    return wsgi_app(tg.request.environ, tg.request.start_response)


NullTranslations = tg_gettext = None

# Idea stolen from Pylons
def pylons_formencode_gettext(value):
    global NullTranslations, tg_gettext
    if tg_gettext is None:
        from tg.i18n import ugettext as tg_gettext
        from gettext import NullTranslations

    trans = tg_gettext(value)
    # Translation failed, try formencode
    if trans == value:
        try:
            fetrans = tg.tmpl_context.formencode_translation
        except AttributeError, attrerror:
            # the translator was not set in the Pylons context
            # we are certainly in the test framework
            # let's make sure won't return something that is ok with the caller
            fetrans = NullTranslations()

        if not fetrans:
            fetrans = NullTranslations()

        trans = fetrans.ugettext(value)

    return trans

__all__ = ['url', 'lurl', 'redirect', 'etag_cache', 'abort']<|MERGE_RESOLUTION|>--- conflicted
+++ resolved
@@ -78,14 +78,11 @@
         base_url = '/'.join(base_url)
 
     if base_url.startswith('/'):
-<<<<<<< HEAD
-        base_url = tg.request.environ['SCRIPT_NAME'] + base_url
-=======
-        base_url = pylons.request.environ['SCRIPT_NAME'] + base_url
+        req = tg.request._current_obj()
+        base_url = req.environ['SCRIPT_NAME'] + base_url
         if qualified:
-            base_url = pylons.request.host_url + base_url
-
->>>>>>> 3992abd7
+            base_url = req.host_url + base_url
+
     if params:
         return '?'.join((base_url, urlencode(params)))
 
