from urllib import quote_plus

from genshi import HTML, XML
from pylons.configuration import config
from pylons import (app_globals, session, tmpl_context, request,
                    response, templating)
from repoze.what import predicates

import tg
from tg.configuration import Bunch

class MissingRendererError(Exception):
    def __init__(self, template_engine):
        super(MissingRendererError, self).__init__(
            ("The renderer for '%(template_engine)s' templates is missing. "
            "Try adding the following line in you app_cfg.py:\n"
            "\"base_config.renderers.append('%(template_engine)s')\"") % dict(
            template_engine=template_engine))
        self.template_engine = template_engine


class DeprecatedFlashVariable(object):
    def __init__(self, callable, msg):
        self.callable = callable
        self.msg = msg

    def __unicode__(self):
        import warnings
        warnings.warn(self.msg, DeprecationWarning, 2)
        return unicode(self.callable())

    def __nonzero__(self):
        import warnings
        warnings.warn(self.msg, DeprecationWarning, 2)
        return bool(self.callable())


def _get_tg_vars():
    """Create a Bunch of variables that should be available in all templates.

    These variables are:

    WARNING: This function should not be called from outside of the render()
    code.  Please consider this function as private.

    quote_plus
        the urllib quote_plus function
    url
        the turbogears.url function for creating flexible URLs
    identity
        the current visitor's identity information
    session
        the current beaker.session if the session_filter.on it set
        in the app.cfg configuration file. If it is not set then session
        will be None.
    locale
        the default locale
    inputs
        input values from a form
    errors
        validation errors
    request
        the WebOb Request Object
    config
        the app's config object
    auth_stack_enabled
        A boolean that determines if the auth stack is present in the environment
    predicates
        The :mod:`repoze.what.predicates` module.

    """
    # TODO: Implement user_agent and other missing features.
    tg_vars = Bunch(
        config = tg.config,
        flash_obj = tg.flash,
        flash = DeprecatedFlashVariable(
            lambda: tg.flash.message,
            "flash is deprecated, please use flash_obj.message instead "
            "or use the new flash_obj.render() method"
            ),
        flash_status = DeprecatedFlashVariable(
            lambda: 'status_' + tg.flash.status,
            "flash_status is deprecated, please use flash_obj.status instead "
            "or use the new flash_obj.render() method"
            ),
        quote_plus = quote_plus,
        url = tg.url,
        # this will be None if no identity
        identity = request.environ.get('repoze.who.identity'),
        session = session,
        locale = tg.request.accept_language.best_matches(),
        errors = getattr(tmpl_context, "form_errors", {}),
        inputs = getattr(tmpl_context, "form_values", {}),
        request = tg.request,
        auth_stack_enabled = 'repoze.who.plugins' in tg.request.environ,
        predicates = predicates,
        )

    # TODO: we should actually just get helpers from the package's helpers
    # module and dump the use of the SOP.
    helpers = config.get('pylons.h') or config.get('pylons.helpers')

    root_vars = Bunch(
        c = tmpl_context,
        tmpl_context = tmpl_context,
        response = response,
        request = request,
        url = tg.url,
        helpers = helpers,
        tg = tg_vars
        )
    #Allow users to provide a callable that defines extra vars to be
    #added to the template namespace
    variable_provider = config.get('variable_provider', None)
    if variable_provider:
        root_vars.update(variable_provider())
    return root_vars


def render(template_vars, template_engine=None, template_name=None, **kwargs):

    if template_engine is not None:
        # the engine was defined in the @expose()
        render_function = config['render_functions'].get(template_engine)

        if render_function is None:
            # engine was forced in @expose() but is not present in the
            # engine list, warn developer
            raise MissingRendererError(template_engine)

    if not template_vars:
        template_vars={}

    if template_engine != "json":
        #Get the extra vars, and merge in the vars from the controller
        tg_vars = _get_tg_vars()
        tg_vars.update(template_vars)
        template_vars = tg_vars

    if not render_function:
        # getting the default renderer. (this is only if no engine was defined
        # in the @expose()
        render_function = config['render_functions'][config['default_renderer']]

    return render_function(template_name, template_vars, **kwargs)


def render_chameleon_genshi(template_name, template_vars, **kwargs):
    """Render the template_vars with the chameleon.genshi template"""
    # here we use the render genshi function because it should be api compliant
    return render_genshi(template_name, template_vars, **kwargs)


def render_genshi(template_name, template_vars, **kwargs):
    """Render the template_vars with the Genshi template"""
    template_vars.update(HTML=HTML, XML=XML)

    if config.get('use_dotted_templatenames', False):
        template_name = tg.config['pylons.app_globals'
                ].dotted_filename_finder.get_dotted_filename(
                        template_name,
                        template_extension='.html')

    if 'method' not in kwargs and 'templating.genshi.method' in config:
        kwargs['method'] = config['templating.genshi.method']
    # (in a similar way, we could pass other serialization options when they
    # will be supported - see http://pylonshq.com/project/pylonshq/ticket/613)

    return templating.render_genshi(template_name, extra_vars=template_vars,
                                    **kwargs)


def render_mako(template_name, template_vars, **kwargs):
    if config.get('use_dotted_templatenames', False):
        template_name = tg.config['pylons.app_globals'
                ].dotted_filename_finder.get_dotted_filename(
                        template_name,
                        template_extension='.mak')

    return templating.render_mako(template_name, extra_vars=template_vars,
                                  **kwargs)


def render_jinja(template_name, template_vars, **kwargs):
    return templating.render_jinja2(template_name, extra_vars=template_vars,
<<<<<<< HEAD
                                   **kwargs)

def render_json(template_name, template_vars, **kwargs):
    return tg.json_encode(template_vars)
=======
                                   **kwargs)
>>>>>>> bd083b9c
<|MERGE_RESOLUTION|>--- conflicted
+++ resolved
@@ -8,6 +8,7 @@
 
 import tg
 from tg.configuration import Bunch
+
 
 class MissingRendererError(Exception):
     def __init__(self, template_engine):
@@ -144,7 +145,6 @@
 
     return render_function(template_name, template_vars, **kwargs)
 
-
 def render_chameleon_genshi(template_name, template_vars, **kwargs):
     """Render the template_vars with the chameleon.genshi template"""
     # here we use the render genshi function because it should be api compliant
@@ -180,14 +180,9 @@
     return templating.render_mako(template_name, extra_vars=template_vars,
                                   **kwargs)
 
-
 def render_jinja(template_name, template_vars, **kwargs):
     return templating.render_jinja2(template_name, extra_vars=template_vars,
-<<<<<<< HEAD
                                    **kwargs)
 
 def render_json(template_name, template_vars, **kwargs):
-    return tg.json_encode(template_vars)
-=======
-                                   **kwargs)
->>>>>>> bd083b9c
+    return tg.json_encode(template_vars)