--- conflicted
+++ resolved
@@ -1,15 +1,6 @@
 from urllib import quote_plus
 
 from paste.deploy.converters import asbool
-<<<<<<< HEAD
-
-try:
-    from repoze.what import predicates
-except ImportError:
-    predicates = []
-=======
-from webhelpers.html import literal
->>>>>>> 3992abd7
 
 import tg
 from tg import predicates
