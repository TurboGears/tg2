"""Utilities"""
import os, sys
import pkg_resources
from pkg_resources import resource_filename
import warnings

from tg.request_local import config

class DottedFileLocatorError(Exception):pass

def get_project_meta(name):
    for dirname in os.listdir("./"):
        if dirname.lower().endswith("egg-info"):
            fname = os.path.join(dirname, name)
            return fname

def get_project_name():
    """get project name if exist"""
    pkg_info = get_project_meta('PKG-INFO')
    if pkg_info:
        name = list(open(pkg_info))[1][6:-1]
        return name.strip()

def get_package_name():
    """Try to find out the package name of the current directory."""
    package = config.get("modules")
    if package:
        return package

    if "--egg" in sys.argv:
        projectname = sys.argv[sys.argv.index("--egg")+1]
        egg = pkg_resources.get_distribution(projectname)
        top_level = egg._get_metadata("top_level.txt")
    else:
        fname = get_project_meta('top_level.txt')
        top_level = fname and open(fname) or []

    for package in top_level:
        package = package.rstrip()
        if package and package != 'locales':
            return package

def get_model():
    """return model"""
    package_name = get_package_name()

    if not package_name:
        return None

    package = __import__(package_name, {}, {}, ["model"])

    if hasattr(package, "model"):
        return package.model

def get_partial_dict(prefix, dictionary):
    """Given a dictionary and a prefix, return a Bunch, with just items
    that start with prefix

    The returned dictionary will have 'prefix.' stripped so:

    get_partial_dict('prefix', {'prefix.xyz':1, 'prefix.zyx':2, 'xy':3})

    would return:

    {'xyz':1,'zyx':2}
    """

    match = prefix + "."
    n = len(match)

    new_dict = Bunch([(key[n:], dictionary[key])
                       for key in dictionary.keys()
                       if key.startswith(match)])
    if new_dict:
        return new_dict
    else:
        raise AttributeError

class Bunch(dict):
    """A dictionary that provides attribute-style access."""

    def __getitem__(self, key):
        return  dict.__getitem__(self, key)

    def __getattr__(self, name):
        try:
            return self[name]
        except KeyError:
            return get_partial_dict(name, self)

    __setattr__ = dict.__setitem__

    def __delattr__(self, name):
        try:
            del self[name]
        except KeyError:
            raise AttributeError(name)


def partial(*args, **create_time_kwds):
    func = args[0]
    create_time_args = args[1:]
    def curried_function(*call_time_args, **call_time_kwds):
        args = create_time_args + call_time_args
        kwds = create_time_kwds.copy()
        kwds.update(call_time_kwds)
        return func(*args, **kwds)
    return curried_function

class DottedFileNameFinder(object):
    """this class implements a cache system above the
    get_dotted_filename function and is designed to be stuffed
    inside the app_globals.

    It exposes a method named get_dotted_filename with the exact
    same signature as the function of the same name in this module.

    The reason is that is uses this function itself and just adds
    caching mechanism on top.
    """
    def __init__(self):
        self.__cache = dict()

    def get_dotted_filename(self, template_name, template_extension='.html'):
        """this helper function is designed to search a template or any other
        file by python module name.

        Given a string containing the file/template name passed to the @expose
        decorator we will return a resource useable as a filename even
        if the file is in fact inside a zipped egg.

        The actual implementation is a revamp of the Genshi buffet support
        plugin, but could be used with any kind a file inside a python package.

        @param template_name: the string representation of the template name
        as it has been given by the user on his @expose decorator.
        Basically this will be a string in the form of:
        "genshi:myapp.templates.somename"
        @type template_name: string

        @param template_extension: the extension we excpect the template to have,
        this MUST be the full extension as returned by the os.path.splitext
        function. This means it should contain the dot. ie: '.html'

        This argument is optional and the default value if nothing is provided will
        be '.html'
        @type template_extension: string
        """
        if template_name.startswith('app:'):
            template_name = '.'.join((get_package_name(), template_name[4:]))
        try:
            return self.__cache[template_name]

        except KeyError:
            # the template name was not found in our cache
            divider = template_name.rfind('.')
            if divider >= 0:
                package = template_name[:divider]
                basename = template_name[divider + 1:] + template_extension
                try:
                    result = resource_filename(package, basename)
                except ImportError as e:
                    raise DottedFileLocatorError(e.message +". Perhaps you have forgotten an __init__.py in that folder.")
            else:
                result = template_name

            self.__cache[template_name] = result

            return result

def wrap(wrapper, wrapped):
    """Update a wrapper function to look like the wrapped function"""
    for attr in ('__module__', '__name__', '__doc__'):
        setattr(wrapper, attr, getattr(wrapped, attr))
    for attr in     ('__dict__',):
        getattr(wrapper, attr).update(getattr(wrapped, attr, {}))
    # Return the wrapper so this can be used as a decorator via partial()
    return wrapper


def no_warn(f, *args, **kwargs):
    def _f(*args, **kwargs):
        warnings.simplefilter("ignore")
        f(*args, **kwargs)
        warnings.resetwarnings()
<<<<<<< HEAD
    return wrap(_f, f)

class LazyString(object):
    """Has a number of lazily evaluated functions replicating a
    string. Just override the eval() method to produce the actual value.
    """
    def __init__(self, func, *args, **kwargs):
        self.func = func
        self.args = args
        self.kwargs = kwargs

    def eval(self):
        return self.func(*self.args, **self.kwargs)

    def __unicode__(self):
        return unicode(self.eval())

    def __str__(self):
        return str(self.eval())

    def __mod__(self, other):
        return self.eval() % other

    def format(self, other):
        return self.eval().format(other)


def lazify(func):
    """Decorator to return a lazy-evaluated version of the original"""
    def newfunc(*args, **kwargs):
        return LazyString(func, *args, **kwargs)
    newfunc.__name__ = 'lazy_%s' % func.__name__
    newfunc.__doc__ = 'Lazy-evaluated version of the %s function\n\n%s' % \
        (func.__name__, func.__doc__)
    return newfunc

def _navigate_tw2form_children(w):
    if getattr(w, 'id', None):
        yield w
    else:
        for c in getattr(w, 'children', []):
            for cc in _navigate_tw2form_children(c):
                yield cc

def call_controller(controller, remainder, params):
    return controller(*remainder, **params)
=======
    return wrap(_f, f)
>>>>>>> f08fd6e7
<|MERGE_RESOLUTION|>--- conflicted
+++ resolved
@@ -183,7 +183,6 @@
         warnings.simplefilter("ignore")
         f(*args, **kwargs)
         warnings.resetwarnings()
-<<<<<<< HEAD
     return wrap(_f, f)
 
 class LazyString(object):
@@ -210,7 +209,6 @@
     def format(self, other):
         return self.eval().format(other)
 
-
 def lazify(func):
     """Decorator to return a lazy-evaluated version of the original"""
     def newfunc(*args, **kwargs):
@@ -220,16 +218,5 @@
         (func.__name__, func.__doc__)
     return newfunc
 
-def _navigate_tw2form_children(w):
-    if getattr(w, 'id', None):
-        yield w
-    else:
-        for c in getattr(w, 'children', []):
-            for cc in _navigate_tw2form_children(c):
-                yield cc
-
 def call_controller(controller, remainder, params):
-    return controller(*remainder, **params)
-=======
-    return wrap(_f, f)
->>>>>>> f08fd6e7
+    return controller(*remainder, **params)