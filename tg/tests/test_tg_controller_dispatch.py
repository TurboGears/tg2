# -*- coding: utf-8 -*-

import tg, pylons
from tg.controllers import TGController, CUSTOM_CONTENT_TYPE, \
                           WSGIAppController, RestController
from tg.decorators import expose, validate, override_template
from routes import Mapper
from routes.middleware import RoutesMiddleware
from formencode import validators
from webob import Response, Request
from nose.tools import raises

from tg.tests.base import TestWSGIController, make_app, setup_session_dir, \
                          teardown_session_dir

from wsgiref.simple_server import demo_app
from wsgiref.validate import validator

def setup():
    setup_session_dir()
def teardown():
    teardown_session_dir()

def wsgi_app(environ, start_response):
    req = Request(environ)
    if req.method == 'POST':
        resp = Response(req.POST['data'])
    else:
        resp = Response("Hello from %s/%s"%(req.script_name, req.path_info))
    return resp(environ, start_response)

class BeforeController(TGController):
    
    def __before__(self, *args, **kw):
        pylons.tmpl_context.var = '__my_before__'
    def __after__(self, *args, **kw):
        global_craziness = '__my_after__'

    @expose()
    def index(self):
        assert pylons.tmpl_context.var
        return pylons.tmpl_context.var

class NewBeforeController(TGController):
    def _before(self, *args, **kw):
        pylons.tmpl_context.var = '__my_before__'
    def _after(self, *args, **kw):
        global_craziness = '__my_after__'
        
    @expose()
    def index(self):
        assert pylons.tmpl_context.var
        return pylons.tmpl_context.var

class SubController(object):
    mounted_app = WSGIAppController(wsgi_app)
    
    before = BeforeController()
    newbefore = NewBeforeController()

    @expose('genshi')
    def unknown_template(self):
        return "sub unknown template"
    
    @expose()
    def foo(self,):
        return 'sub_foo'

    @expose()
    def index(self):
        return 'sub index'

    @expose()
    def default(self, *args):
        return ("recieved the following args (from the url): %s" %list(args))

    @expose()
    def redirect_me(self, target, **kw):
        tg.redirect(target, **kw)

    @expose()
    def redirect_sub(self):
        tg.redirect('index')

    @expose()
    def hello(self, name):
        return "Why HELLO! " + name

<<<<<<< HEAD
=======

>>>>>>> 372db826
class SubController3(object):
    @expose()
    def get_all(self):
        return 'Sub 3'

class SubController2(object):
    @expose()
    def index(self):
        tg.redirect('list')

    @expose()
    def list(self, **kw):
        return "hello list"

class LookupHelper:
    
    def __init__(self, var):
        self.var = var
    
    @expose()
    def index(self):
        return self.var
        
class LookupHelperWithArgs:
    
    @expose()
    def get_here(self, *args):
        return "%s"%args

class LoookupControllerWithArgs(TGController):
    
    @expose()
    def lookup(self, *args):
        return LookupHelperWithArgs(), args

class LoookupController(TGController):
    
    @expose()
    def lookup(self, a, *args):
        return LookupHelper(a), args

class RemoteErrorHandler(TGController):
    @expose()
    def errors_here(self, *args, **kw):
        return "REMOTE ERROR HANDLER"

class NotFoundController(TGController):pass
    
class BasicTGController(TGController):
    mounted_app = WSGIAppController(wsgi_app)
    
    error_controller = RemoteErrorHandler()
    
    lookup = LoookupController()
    lookup_with_args = LoookupControllerWithArgs()
    
    @expose()
    def index(self, **kwargs):
        return 'hello world'

    @expose()
    def default(self, *remainder):
        return "Main Default Page called for url /%s"%list(remainder)

    @expose()
    def feed(self, feed=None):
        return feed

    sub = SubController()
    sub2 = SubController2()

    @expose()
    def redirect_me(self, target, **kw):
        tg.redirect(target, kw)

    @expose()
    def hello(self, name, silly=None):
        return "Hello " + name

    @expose()
    def redirect_cookie(self, name):
        pylons.response.set_cookie('name', name)
        tg.redirect('/hello_cookie')

    @expose()
    def hello_cookie(self):
        return "Hello " + pylons.request.cookies['name']

    @expose()
    def flash_redirect(self):
        tg.flash("Wow, flash!")
        tg.redirect("/flash_after_redirect")

    @expose()
    def flash_unicode(self):
        tg.flash(u"Привет, мир!")
        tg.redirect("/flash_after_redirect")

    @expose()
    def flash_after_redirect(self):
        return tg.get_flash()

    @expose()
    def flash_status(self):
        return tg.get_status()

    @expose()
    def flash_no_redirect(self):
        tg.flash("Wow, flash!")
        return tg.get_flash()

    @expose('json')
    @validate(validators={"some_int": validators.Int()})
    def validated_int(self, some_int):
        assert isinstance(some_int, int)
        return dict(response=some_int)

    @expose('json')
    @validate(validators={"a":validators.Int()})
    def validated_and_unvalidated(self, a, b):
        assert isinstance(a, int)
        assert isinstance(b, unicode)
        return dict(int=a,str=b)

    @expose()
    def error_handler(self, **kw):
        return 'VALIDATION ERROR HANDLER'
    
    @expose('json')
    @validate(validators={"a":validators.Int()}, error_handler=error_handler)
    def validated_with_error_handler(self, a, b):
        assert isinstance(a, int)
        assert isinstance(b, unicode)
        return dict(int=a,str=b)

    @expose('json')
    @validate(validators={"a":validators.Int()}, error_handler=error_controller.errors_here)
    def validated_with_remote_error_handler(self, a, b):
        assert isinstance(a, int)
        assert isinstance(b, unicode)
        return dict(int=a,str=b)

    @expose()
    @expose('json')
    def stacked_expose(self):
        return dict(got_json=True)

    @expose(content_type=CUSTOM_CONTENT_TYPE)
    def custom_content_type(self):
        pylons.response.headers['content-type'] = 'image/png'
        return 'PNG'

    @expose()
    def multi_value_kws(sekf, *args, **kw):
        assert kw['foo'] == ['1', '2'], kw

class TestNotFoundController(TestWSGIController):
    def __init__(self, *args, **kargs):
        TestWSGIController.__init__(self, *args, **kargs)
        self.app = make_app(NotFoundController)
        
    def test_not_found(self):
        r = self.app.get('/something', status=404)
        assert '404 Not Found' in r, r

    def test_not_found_blank(self):
        r = self.app.get('/', status=404)
        assert '404 Not Found' in r, r

    def test_not_found_unicode(self):
        r = self.app.get('/права', status=404)
        assert '404 Not Found' in r, r

class TestWSGIAppController(TestWSGIController):
    def __init__(self, *args, **kargs):
        TestWSGIController.__init__(self, *args, **kargs)
        class TestedWSGIAppController(WSGIAppController):
            def __init__(self):
                def test_app(environ, start_response):
                    if environ['CONTENT_LENGTH'] in (-1, '-1'):
                        del environ['CONTENT_LENGTH']
                    return validator(demo_app)(environ, start_response)
                super(TestedWSGIAppController, self).__init__(test_app)
        self.app = make_app(TestedWSGIAppController)

    def test_valid_wsgi(self):
        try:
            r = self.app.get('/some_url')
        except Exception, e:
            raise AssertionError(str(e))
        assert 'some_url' in r

class TestTGController(TestWSGIController):
    def __init__(self, *args, **kargs):
        TestWSGIController.__init__(self, *args, **kargs)
        self.app = make_app(BasicTGController)
        
    def test_lookup(self):
        r = self.app.get('/lookup/EYE')
        msg = 'EYE'
        assert msg in r, r

    def test_lookup_with_args(self):
        r = self.app.get('/lookup_with_args/get_here/got_here')
        msg = 'got_here'
        assert r.body==msg, r

    def test_validated_int(self):
        r = self.app.get('/validated_int/1')
        assert '{"response": 1}' in r, r

    def test_validated_with_error_handler(self):
        r = self.app.get('/validated_with_error_handler?a=asdf')
        msg = 'VALIDATION ERROR HANDLER'
        assert msg in r, r
        
    def test_validated_with_remote_error_handler(self):
        r = self.app.get('/validated_with_remote_error_handler?a=asdf')
        msg = 'REMOTE ERROR HANDLER'
        assert msg in r, r
        
    def test_unknown_template(self):
        r = self.app.get('/sub/unknown_template/')
        msg = 'sub unknown template'
        assert msg in r, r
    
    def test_mounted_wsgi_app_at_root(self):
        r = self.app.get('/mounted_app/')
        self.failUnless('Hello from /mounted_app' in r, r)

    def test_mounted_wsgi_app_at_subcontroller(self):
        r = self.app.get('/sub/mounted_app/')
        self.failUnless('Hello from /sub/mounted_app/' in r, r)

    def test_request_for_wsgi_app_with_extension(self):
        r = self.app.get('/sub/mounted_app/some_document.pdf')
        self.failUnless('Hello from /sub/mounted_app//some_document.pdf' in r, r)

    def test_posting_to_mounted_app(self):
        r = self.app.post('/mounted_app/', params={'data':'Foooo'})
        self.failUnless('Foooo' in r, r)

    def test_response_type(self):
        r = self.app.post('/stacked_expose.json')
        assert 'got_json' in r, r

    def test_multi_value_kw(self):
        r = self.app.get('/multi_value_kws?foo=1&foo=2')

    def test_before_controller(self):
        r = self.app.get('/sub/before')
        assert '__my_before__' in r, r

    def test_new_before_controller(self):
        r = self.app.get('/sub/newbefore')
        assert '__my_before__' in r, r

<<<<<<< HEAD

=======
>>>>>>> 372db826
    def test_unicode_default_dispatch(self):
        r =self.app.get('/sub/äö')
        assert "%C3%A4%C3%B6" in r

<|MERGE_RESOLUTION|>--- conflicted
+++ resolved
@@ -86,10 +86,6 @@
     def hello(self, name):
         return "Why HELLO! " + name
 
-<<<<<<< HEAD
-=======
-
->>>>>>> 372db826
 class SubController3(object):
     @expose()
     def get_all(self):
@@ -347,10 +343,6 @@
         r = self.app.get('/sub/newbefore')
         assert '__my_before__' in r, r
 
-<<<<<<< HEAD
-
-=======
->>>>>>> 372db826
     def test_unicode_default_dispatch(self):
         r =self.app.get('/sub/äö')
         assert "%C3%A4%C3%B6" in r
