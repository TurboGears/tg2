# -*- coding: utf-8 -*-

import tg, pylons
from tg.controllers import TGController, CUSTOM_CONTENT_TYPE, \
                           WSGIAppController, RestController
from tg.decorators import expose, validate, override_template
from routes import Mapper
from routes.middleware import RoutesMiddleware
from formencode import validators
from webob import Response, Request
from nose.tools import raises

from tg.tests.base import TestWSGIController, make_app, setup_session_dir, \
                          teardown_session_dir

from wsgiref.simple_server import demo_app
from wsgiref.validate import validator

from pylons import config
config['renderers'] = ['genshi', 'mako', 'json']

def setup():
    setup_session_dir()
def teardown():
    teardown_session_dir()

def wsgi_app(environ, start_response):
    req = Request(environ)
    if req.method == 'POST':
        resp = Response(req.POST['data'])
    else:
        resp = Response("Hello from %s/%s"%(req.script_name, req.path_info))
    return resp(environ, start_response)

class BeforeController(TGController):
    
    def __before__(self, *args, **kw):
        pylons.tmpl_context.var = '__my_before__'
    def __after__(self, *args, **kw):
        global_craziness = '__my_after__'

    @expose()
    def index(self):
        assert pylons.tmpl_context.var
        return pylons.tmpl_context.var

class NewBeforeController(TGController):
    def _before(self, *args, **kw):
        pylons.tmpl_context.var = '__my_before__'
    def _after(self, *args, **kw):
        global_craziness = '__my_after__'
        
    @expose()
    def index(self):
        assert pylons.tmpl_context.var
        return pylons.tmpl_context.var

class SubController(object):
    mounted_app = WSGIAppController(wsgi_app)
    
    before = BeforeController()
    newbefore = NewBeforeController()

    @expose('genshi')
    def unknown_template(self):
        return "sub unknown template"
    
    @expose()
    def foo(self,):
        return 'sub_foo'

    @expose()
    def index(self):
        return 'sub index'

    @expose()
    def default(self, *args):
        return ("recieved the following args (from the url): %s" %list(args))

    @expose()
    def redirect_me(self, target, **kw):
        tg.redirect(target, **kw)

    @expose()
    def redirect_sub(self):
        tg.redirect('index')

    @expose()
    def hello(self, name):
        return "Why HELLO! " + name

class SubController3(object):
    @expose()
    def get_all(self):
        return 'Sub 3'

class SubController2(object):
    @expose()
    def index(self):
        tg.redirect('list')

    @expose()
    def list(self, **kw):
        return "hello list"

class LookupHelper:
    
    def __init__(self, var):
        self.var = var
    
    @expose()
    def index(self):
        return self.var
        
class LookupHelperWithArgs:
    
    @expose()
    def get_here(self, *args):
        return "%s"%args

class LoookupControllerWithArgs(TGController):
    
    @expose()
    def lookup(self, *args):
        return LookupHelperWithArgs(), args

class LoookupController(TGController):
    
    @expose()
    def lookup(self, a, *args):
        return LookupHelper(a), args

class RemoteErrorHandler(TGController):
    @expose()
    def errors_here(self, *args, **kw):
        return "REMOTE ERROR HANDLER"

class NotFoundController(TGController):pass
    
class DefaultWithArgsController(TGController):
    @expose()
    def default(self, a, b=None, **kw):
        return "DEFAULT WITH ARGS %s %s"%(a, b)

class DefaultWithArgsAndValidatorsController(TGController):
    @expose()
    def failure(self, *args, **kw):
        return "FAILURE"
    
    @expose()
    @validate({'a': validators.Int(),
              'b': validators.StringBool()}, error_handler=failure)
    def default(self, a, b=None, **kw):
        return "DEFAULT WITH ARGS AND VALIDATORS %s %s"%(a, b)

class SubController4:
    default_with_args = DefaultWithArgsController()

class SubController5:
    default_with_args = DefaultWithArgsAndValidatorsController()
    
class BasicTGController(TGController):
    mounted_app = WSGIAppController(wsgi_app)
    
    error_controller = RemoteErrorHandler()
    
    lookup = LoookupController()
    lookup_with_args = LoookupControllerWithArgs()
    
    @expose()
    def index(self, **kwargs):
        return 'hello world'

    @expose()
    def default(self, *remainder):
        return "Main Default Page called for url /%s"%list(remainder)

    @expose()
    def feed(self, feed=None):
        return feed

    sub = SubController()
    sub2 = SubController2()
    sub4 = SubController4()
    sub5 = SubController5()

    @expose()
    def redirect_me(self, target, **kw):
        tg.redirect(target, kw)

    @expose()
    def hello(self, name, silly=None):
        return "Hello " + name

    @expose()
    def redirect_cookie(self, name):
        pylons.response.set_cookie('name', name)
        tg.redirect('/hello_cookie')

    @expose()
    def hello_cookie(self):
        return "Hello " + pylons.request.cookies['name']

    @expose()
    def flash_redirect(self):
        tg.flash("Wow, flash!")
        tg.redirect("/flash_after_redirect")

    @expose()
    def flash_unicode(self):
        tg.flash(u"Привет, мир!")
        tg.redirect("/flash_after_redirect")

    @expose()
    def flash_after_redirect(self):
        return tg.get_flash()

    @expose()
    def flash_status(self):
        return tg.get_status()

    @expose()
    def flash_no_redirect(self):
        tg.flash("Wow, flash!")
        return tg.get_flash()

    @expose('json')
    @validate(validators={"some_int": validators.Int()})
    def validated_int(self, some_int):
        assert isinstance(some_int, int)
        return dict(response=some_int)

    @expose('json')
    @validate(validators={"a":validators.Int()})
    def validated_and_unvalidated(self, a, b):
        assert isinstance(a, int)
        assert isinstance(b, unicode)
        return dict(int=a,str=b)

    @expose()
    def error_handler(self, **kw):
        return 'VALIDATION ERROR HANDLER'
    
    @expose('json')
    @validate(validators={"a":validators.Int()}, error_handler=error_handler)
    def validated_with_error_handler(self, a, b):
        assert isinstance(a, int)
        assert isinstance(b, unicode)
        return dict(int=a,str=b)

    @expose('json')
    @validate(validators={"a":validators.Int()}, error_handler=error_controller.errors_here)
    def validated_with_remote_error_handler(self, a, b):
        assert isinstance(a, int)
        assert isinstance(b, unicode)
        return dict(int=a,str=b)

    @expose()
    @expose('json')
    def stacked_expose(self):
        return dict(got_json=True)

    @expose('json')
    def bad_json(self):
        return [(1, 'a'), 'b']

    @expose()
    def custom_content_type_in_controller(self):
        pylons.response.headers['content-type'] = 'image/png'
        return 'PNG'

    @expose(content_type=CUSTOM_CONTENT_TYPE)
    def custom_content_type_with_ugliness(self):
        pylons.response.headers['content-type'] = 'image/png'
        return 'PNG'

    @expose(content_type='image/png')
    def custom_content_type_in_decorator(self):
        return 'PNG'

    @expose()
    def multi_value_kws(sekf, *args, **kw):
        assert kw['foo'] == ['1', '2'], kw

class TestNotFoundController(TestWSGIController):
    def __init__(self, *args, **kargs):
        TestWSGIController.__init__(self, *args, **kargs)
        self.app = make_app(NotFoundController)
        
    def test_not_found(self):
        r = self.app.get('/something', status=404)
        assert '404 Not Found' in r, r

    def test_not_found_blank(self):
        r = self.app.get('/', status=404)
        assert '404 Not Found' in r, r

    def test_not_found_unicode(self):
        r = self.app.get('/права', status=404)
        assert '404 Not Found' in r, r

class TestWSGIAppController(TestWSGIController):
    def __init__(self, *args, **kargs):
        TestWSGIController.__init__(self, *args, **kargs)
        class TestedWSGIAppController(WSGIAppController):
            def __init__(self):
                def test_app(environ, start_response):
                    if environ['CONTENT_LENGTH'] in (-1, '-1'):
                        del environ['CONTENT_LENGTH']
                    return validator(demo_app)(environ, start_response)
                super(TestedWSGIAppController, self).__init__(test_app)
        self.app = make_app(TestedWSGIAppController)

    def test_valid_wsgi(self):
        try:
            r = self.app.get('/some_url')
        except Exception, e:
            raise AssertionError(str(e))
        assert 'some_url' in r

class TestTGController(TestWSGIController):
    def __init__(self, *args, **kargs):
        TestWSGIController.__init__(self, *args, **kargs)
        self.app = make_app(BasicTGController)
        
    def test_lookup(self):
        r = self.app.get('/lookup/EYE')
        msg = 'EYE'
        assert msg in r, r

    def test_lookup_with_args(self):
        r = self.app.get('/lookup_with_args/get_here/got_here')
        msg = 'got_here'
        assert r.body==msg, r

    def test_validated_int(self):
        r = self.app.get('/validated_int/1')
        assert '{"response": 1}' in r, r

    def test_validated_with_error_handler(self):
        r = self.app.get('/validated_with_error_handler?a=asdf')
        msg = 'VALIDATION ERROR HANDLER'
        assert msg in r, r
        
    def test_validated_with_remote_error_handler(self):
        r = self.app.get('/validated_with_remote_error_handler?a=asdf')
        msg = 'REMOTE ERROR HANDLER'
        assert msg in r, r
        
    def test_unknown_template(self):
        r = self.app.get('/sub/unknown_template/')
        msg = 'sub unknown template'
        assert msg in r, r
    
    def test_mounted_wsgi_app_at_root(self):
        r = self.app.get('/mounted_app/')
        self.failUnless('Hello from /mounted_app' in r, r)

    def test_mounted_wsgi_app_at_subcontroller(self):
        r = self.app.get('/sub/mounted_app/')
        self.failUnless('Hello from /sub/mounted_app/' in r, r)

    def test_request_for_wsgi_app_with_extension(self):
        r = self.app.get('/sub/mounted_app/some_document.pdf')
        self.failUnless('Hello from /sub/mounted_app//some_document.pdf' in r, r)

    def test_posting_to_mounted_app(self):
        r = self.app.post('/mounted_app/', params={'data':'Foooo'})
        self.failUnless('Foooo' in r, r)

    def test_response_type(self):
        r = self.app.post('/stacked_expose.json')
        assert 'got_json' in r.body, r

    def test_multi_value_kw(self):
        r = self.app.get('/multi_value_kws?foo=1&foo=2')

    def test_before_controller(self):
        r = self.app.get('/sub/before')
        assert '__my_before__' in r, r

    def test_new_before_controller(self):
        r = self.app.get('/sub/newbefore')
        assert '__my_before__' in r, r

    def test_unicode_default_dispatch(self):
        r =self.app.get('/sub/äö')
        assert "%C3%A4%C3%B6" in r

    def test_defalt_with_empty_second_arg(self):
        r =self.app.get('/sub4/default_with_args/a')
        assert "DEFAULT WITH ARGS a None" in r.body, r

    def test_defalt_with_args_a_b(self):
        r =self.app.get('/sub4/default_with_args/a/b')
        assert "DEFAULT WITH ARGS a b" in r.body, r

    def test_defalt_with_query_arg(self):
        r =self.app.get('/sub4/default_with_args?a=a')
        assert "DEFAULT WITH ARGS a None" in r.body, r

    def test_default_with_validator_fail(self):
        r =self.app.get('/sub5/default_with_args?a=True')
        assert "FAILURE" in r.body, r

    def test_default_with_validator_pass(self):
        r =self.app.get('/sub5/default_with_args?a=66')
        assert "DEFAULT WITH ARGS AND VALIDATORS 66 None" in r.body, r

    def test_default_with_validator_pass2(self):
        r =self.app.get('/sub5/default_with_args/66')
        assert "DEFAULT WITH ARGS AND VALIDATORS 66 None" in r.body, r

    def test_default_with_validator_fail2(self):
        r =self.app.get('/sub5/default_with_args/True/more')
        assert "FAILURE" in r.body, r
        
    def test_custom_content_type_in_controller(self):
        resp = self.app.get('/custom_content_type_in_controller')
        assert 'PNG' in resp, resp
        assert resp.headers['Content-Type'] == 'image/png', resp

    def test_custom_content_type_in_decorator(self):
        resp = self.app.get('/custom_content_type_in_decorator')
        assert 'PNG' in resp, resp
        assert resp.headers['Content-Type'] == 'image/png', resp

    def test_custom_content_type_with_ugliness(self):
        #in 2.2 this test can be removed for CUSTOM_CONTENT_TYPE will be removed
        resp = self.app.get('/custom_content_type_with_ugliness')
        assert 'PNG' in resp, resp
        assert resp.headers['Content-Type'] == 'image/png', resp
<<<<<<< HEAD
    
=======
    
    @raises(tg.jsonify.JsonEncodeError)
    def test_bad_json(self):
        resp = self.app.get('/bad_json')
        assert 'ab' not in resp.body, resp

    def test_json_expose(self):
        resp = self.app.get('/json_expose')
        assert '{"got_json": true}' in resp, resp.body
        
    def test_json_expose_obj(self):
        resp = self.app.get('/json_expose_obj')
        assert '{"a": 1, "b": 2}' in resp, resp.body
>>>>>>> fe9ba746
<|MERGE_RESOLUTION|>--- conflicted
+++ resolved
@@ -429,21 +429,4 @@
         #in 2.2 this test can be removed for CUSTOM_CONTENT_TYPE will be removed
         resp = self.app.get('/custom_content_type_with_ugliness')
         assert 'PNG' in resp, resp
-        assert resp.headers['Content-Type'] == 'image/png', resp
-<<<<<<< HEAD
-    
-=======
-    
-    @raises(tg.jsonify.JsonEncodeError)
-    def test_bad_json(self):
-        resp = self.app.get('/bad_json')
-        assert 'ab' not in resp.body, resp
-
-    def test_json_expose(self):
-        resp = self.app.get('/json_expose')
-        assert '{"got_json": true}' in resp, resp.body
-        
-    def test_json_expose_obj(self):
-        resp = self.app.get('/json_expose_obj')
-        assert '{"a": 1, "b": 2}' in resp, resp.body
->>>>>>> fe9ba746
+        assert resp.headers['Content-Type'] == 'image/png', resp