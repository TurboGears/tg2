--- conflicted
+++ resolved
@@ -20,20 +20,8 @@
 from tg.util import partial, Bunch
 from tg.configuration.sqla.balanced_session import force_request_engine
 from tg.flash import flash
-
-<<<<<<< HEAD
-from caching import beaker_cache, cached_property
-
-# Predicates booleanized:
-try:
-    from repoze.what.predicates import NotAuthorizedError, Predicate
-    Predicate.__nonzero__ = lambda self: self.is_met(request.environ)
-except ImportError:
-    class NotAuthorizedError(object):
-        """Repoze.what not authorized error."""
-=======
+from tg.caching import beaker_cache, cached_property
 from tg.predicates import NotAuthorizedError
->>>>>>> 3992abd7
 
 class Decoration(object):
     """ Simple class to support 'simple registration' type decorators
@@ -676,12 +664,8 @@
     default_denial_handler = None
 
     def __init__(self, predicate, denial_handler=None):
-<<<<<<< HEAD
         """
-        Make :mod:`repoze.what` verify that the predicate is met.
-=======
-        """Verify that the predicate is met.
->>>>>>> 3992abd7
+        Verify that the predicate is met.
 
         :param predicate: An object with a check_authorization(environ) method which
             must raise a tg.predicates.NotAuthorizedError if not met.
@@ -696,13 +680,9 @@
         self.denial_handler = denial_handler or self.default_denial_handler
 
 class require(_BaseProtectionDecorator):
-<<<<<<< HEAD
-    """
-    TurboGears-specific repoze.what action protector.
-=======
-    """TurboGears-specific action protector.
-
->>>>>>> 3992abd7
+    """
+    TurboGears-specific action protector.
+
     The default authorization denial handler of this protector will flash
     the message of the unmet predicate with ``warning`` or ``error`` as the
     flash status if the HTTP status code is 401 or 403, respectively.
