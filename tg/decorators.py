--- conflicted
+++ resolved
@@ -30,285 +30,6 @@
 
 import logging
 log = logging.getLogger(__name__)
-
-
-<<<<<<< HEAD
-=======
-def _decorated_controller_caller(tg_config, controller, remainder, params):
-    try:
-        application_controller_caller = tg_config['controller_caller']
-    except KeyError:
-        application_controller_caller = call_controller
-
-    return application_controller_caller(tg_config, controller, remainder, params)
-
-
-class Decoration(object):
-    """ Simple class to support 'simple registration' type decorators
-    """
-    def __init__(self, controller):
-        self.controller = controller
-        self.controller_caller = _decorated_controller_caller
-        self._expositions = []
-        self.engines = {}
-        self.engines_keys = []
-        self.default_engine = None
-        self.custom_engines = {}
-        self.render_custom_format = None
-        self.validations = []
-        self.inherit = False
-        self.requirements = []
-        self.hooks = dict(before_validate=[],
-                          before_call=[],
-                          before_render=[],
-                          after_render=[])
-
-    def __repr__(self): # pragma: no cover
-        return '<Decoration %s for %r>' % (id(self), self.controller)
-
-    @classmethod
-    def get_decoration(cls, func):
-        try:
-            dec = func.decoration
-        except:
-            dec = func.decoration = cls(func)
-        return dec
-
-    def _register_exposition(self, exposition, inherit=False, before=False):
-        """Register an exposition for later application"""
-
-        # We need to store a reference to the exposition
-        # so that we can merge them when inheritance is performed
-        if before:
-            self._expositions.insert(0, exposition)
-        else:
-            self._expositions.append(exposition)
-
-        if inherit:
-            # if at least one exposition is in inherit mode
-            # all of them must inherit
-            self.inherit = True
-
-        milestones.renderers_ready.register(self._resolve_expositions)
-
-    def _resolve_expositions(self):
-        """Applies all the registered expositions"""
-        while True:
-            try:
-                exposition = self._expositions.pop(0)
-                exposition._apply()
-            except IndexError:
-                break
-
-    @property
-    def requirement(self):  # pragma: no cover
-        warnings.warn("Decoration.requirement is deprecated, "
-                      "please use 'requirements' instead", DeprecationWarning, stacklevel=2)
-        try:
-            return self.requirements[0]
-        except IndexError:
-            return None
-
-    @property
-    def exposed(self):
-        return bool(self.engines) or bool(self.custom_engines)
-
-    @property
-    def validation(self):
-        warnings.warn("Decoration.validation is deprecated, "
-                      "please use 'validations' instead", DeprecationWarning, stacklevel=2)
-        try:
-            return self.validations[0]
-        except IndexError:
-            return None
-
-    def merge(self, deco):
-        # This merges already registered template engines
-        self.engines = dict(tuple(deco.engines.items()) + tuple(self.engines.items()))
-        self.engines_keys = sorted(self.engines, reverse=True)
-        self.custom_engines = dict(tuple(deco.custom_engines.items()) + tuple(self.custom_engines.items()))
-
-        # This merges yet to register template engines
-        for exposition in reversed(deco._expositions):
-            self._register_exposition(exposition._clone(self.controller), before=True)
-
-        # inherit all the parent hooks
-        # parent hooks before current hooks so that they get called before
-        for hook_name, hooks in deco.hooks.items():
-            self.hooks[hook_name] = hooks + self.hooks[hook_name]
-
-        # Inherit al validators registered on parent.
-        self.validations = deco.validations + self.validations
-
-    def run_hooks(self, tgl, hook, *l, **kw):
-        warnings.warn("Decoration.run_hooks is deprecated, "
-                      "please use tg.hooks.notify instead", DeprecationWarning, stacklevel=2)
-        tg.hooks.notify(hook, args=l, kwargs=kw,
-                        controller=self.controller, context_config=tgl.config)
-
-    def register_hook(self, hook_name, func): #pragma: no cover
-        warnings.warn("Decoration.register_hook is deprecated, "
-                      "please use tg.hooks.register instead", DeprecationWarning, stacklevel=2)
-        tg.hooks.register(hook_name, func, controller=self.controller)
-
-    def register_template_engine(self,
-            content_type, engine, template, exclude_names, render_params):
-        """Registers an engine on the controller.
-
-        Multiple engines can be registered, but only one engine per
-        content_type.  If no content type is specified the engine is
-        registered at */* which is the default, and will be used
-        whenever no content type is specified.
-
-        exclude_names keeps track of a list of keys which will be
-        removed from the controller's dictionary before it is loaded
-        into the template.  This allows you to exclude some information
-        from JSONification, and other 'automatic' engines which don't
-        require a template.
-
-        render_params registers extra parameters which will be sent
-        to the rendering method.  This allows you to influence things
-        like the rendering method or the injected doctype.
-
-        """
-        default_renderer = config.get('default_renderer')
-        available_renderers = config.get('renderers', [])
-
-        if engine and not available_renderers:
-            log.warn('Renderers not registered yet while exposing template %s for engine %s, '
-                     'skipping engine availability check', template, engine)
-
-        if engine and available_renderers and engine not in available_renderers:
-            log.debug('Registering template %s for engine %s not available. Skipping it',
-                      template, engine)
-            return
-
-        content_type = content_type or '*/*'
-
-        try:
-            current_content_type_engine = self.engines[content_type][0]
-        except (KeyError, IndexError):
-            current_content_type_engine = None
-
-        if current_content_type_engine is not None and engine != default_renderer:
-            # Avoid overwriting the default renderer when there is already a template registered
-            return
-
-        self.engines[content_type] = (engine, template, exclude_names or [], render_params or {})
-
-        # Avoid engine lookup if we have only one engine registered
-        if len(self.engines) == 1:
-            self.default_engine = content_type
-        else:
-            self.default_engine = None
-
-        # This is a hack to make text/html prominent in respect to other common choices
-        # when they have the same weight for webob.acceptparse.Accept.best_match().
-        # It uses the fact that the most common content types are all alphabetically
-        # precedent to text/html, and so sorting engine keys alphabetically reversed
-        # should make text/html the first choice when no other better choices are available.
-        self.engines_keys = sorted(self.engines, reverse=True)
-
-    def register_custom_template_engine(self, custom_format,
-            content_type, engine, template, exclude_names, render_params):
-        """Registers a custom engine on the controller.
-
-        Multiple engines can be registered, but only one engine per
-        custom_format.
-
-        The engine is registered when @expose is used with the
-        custom_format parameter and controllers render using this
-        engine when the use_custom_format() function is called
-        with the corresponding custom_format.
-
-        exclude_names keeps track of a list of keys which will be
-        removed from the controller's dictionary before it is loaded
-        into the template.  This allows you to exclude some information
-        from JSONification, and other 'automatic' engines which don't
-        require a template.
-
-        render_params registers extra parameters which will be sent
-        to the rendering method.  This allows you to influence things
-        like the rendering method or the injected doctype.
-
-        """
-
-        self.custom_engines[custom_format or '"*/*"'] = (
-            content_type, engine, template, exclude_names, render_params or {})
-
-    def lookup_template_engine(self, tgl):
-        """Return the template engine data.
-
-        Provides a convenience method to get the proper engine,
-        content_type, template, and exclude_names for a particular
-        tg_format (which is pulled off of the request headers).
-
-        """
-        request = tgl.request
-        response = tgl.response
-
-        try:
-            render_custom_format = request._render_custom_format[self.controller]
-        except:
-            render_custom_format = self.render_custom_format
-
-        if render_custom_format:
-            (content_type, engine, template, exclude_names, render_params
-                ) = self.custom_engines[render_custom_format]
-        else:
-            if self.default_engine:
-                content_type = self.default_engine
-            elif self.engines:
-                if response.content_type is not None:
-                    # Check for overridden content type from the controller call
-                    accept_types = response.content_type
-                elif request._response_type and request._response_type in self.engines:
-                    # Check for content type detected by request extensions
-                    accept_types = request._response_type
-                else:
-                    accept_types = request.headers.get('accept', '*/*')
-                content_type = Accept(accept_types).best_match(self.engines_keys, self.engines_keys[0])
-            else:
-                content_type = 'text/html'
-
-            # check for overridden templates
-            try:
-                cnt_override_mapping = request._override_mapping[self.controller]
-                engine, template, exclude_names, render_params = cnt_override_mapping[content_type.split(";")[0]]
-            except (AttributeError, KeyError):
-                (engine, template, exclude_names, render_params
-                    ) = self.engines.get(content_type, (None,) * 4)
-
-        return content_type, engine, template, exclude_names, render_params
-
-    def _register_hook(self, hook_name, func):
-        """Registers the specified function as a hook.
-
-        This is internal API which is used by tg.hooks, instead of
-        calling this tg.hooks.register should be used.
-
-        We now have four core hooks that can be applied by adding
-        decorators: before_validate, before_call, before_render, and
-        after_render. register_hook attaches the function to the hook
-        which get's called at the appropriate time in the request life
-        cycle.)
-        """
-        self.hooks.setdefault(hook_name, []).append(func)
-
-    def _register_requirement(self, requirement):
-        self._register_hook('before_call', requirement._check_authorization)
-        self.requirements.append(requirement)
-
-    def _register_controller_wrapper(self, wrapper):
-        try:
-            self.controller_caller = wrapper(self.controller_caller)
-        except TypeError:
-            self.controller_caller = _DeprecatedControllerWrapper(wrapper, tg.config,
-                                                                  self.controller_caller)
-
-    def _register_validation(self, validation):
-        self.validations.insert(0, validation)
->>>>>>> c2062f55
 
 
 class _hook_decorator(object):
