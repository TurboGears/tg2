# -*- coding: utf-8 -*-
"""
Decorators use by the TurboGears controllers.

Not all of these decorators are traditional wrappers. They are much simplified
from the TurboGears 1 decorators, because all they do is register attributes on
the functions they wrap, and then the DecoratedController provides the hooks
needed to support these decorators.

"""
from decorator import decorator

from webob.exc import HTTPUnauthorized, HTTPMethodNotAllowed
from tg.support.paginate import Page
from tg.configuration import config
from tg.controllers.util import abort
from tg import tmpl_context, request, response
from tg.util import partial, Bunch
from tg.configuration.sqla.balanced_session import force_request_engine
from tg.flash import flash
from tg.caching import beaker_cache, cached_property
from tg.predicates import NotAuthorizedError
from tg._compat import im_func, unicode_text
from webob.acceptparse import Accept

from pylons.decorators.cache import beaker_cache

import logging
log = logging.getLogger(__name__)

class Decoration(object):
    """ Simple class to support 'simple registration' type decorators
    """
    def __init__(self, controller):
        self.controller = controller
        self.engines = {}
        self.engines_keys = []
        self.default_engine = None
        self.custom_engines = {}
        self.render_custom_format = None
        self.validation = None
        self.inherit = False
        self.hooks = dict(before_validate=[],
                          before_call=[],
                          before_render=[],
                          after_render=[])

    def get_decoration(cls, func):
        try:
            dec = func.decoration
        except:
            dec = func.decoration = cls(func)
        return dec
    get_decoration = classmethod(get_decoration)

    @property
    def exposed(self):
        return bool(self.engines) or bool(self.custom_engines)

    def merge(self, deco):
        self.engines = dict(tuple(deco.engines.items()) + tuple(self.engines.items()))
        self.engines_keys = sorted(self.engines, reverse=True)
        self.custom_engines = dict(tuple(deco.custom_engines.items()) + tuple(self.engines.items()))

        #inherit all the parent hooks
        #parent hooks before current hooks so that they get called before
        for hook_name, hooks in deco.hooks.items():
            self.hooks[hook_name] = hooks + self.hooks[hook_name]

        if not self.validation:
            self.validation = deco.validation

    def run_hooks(self, tgl, hook, *l, **kw):
        #run system wide hooks
        try:
            syswide_hooks = tgl.config['hooks'][hook]
            for func in syswide_hooks:
                func(*l, **kw)
        except KeyError:
            pass

        #run controller hooks
        for func in self.hooks[hook]:
            func(*l, **kw)

    def register_template_engine(self,
            content_type, engine, template, exclude_names, render_params):
        """Registers an engine on the controller.

        Multiple engines can be registered, but only one engine per
        content_type.  If no content type is specified the engine is
        registered at */* which is the default, and will be used
        whenever no content type is specified.

        exclude_names keeps track of a list of keys which will be
        removed from the controller's dictionary before it is loaded
        into the template.  This allows you to exclude some information
        from JSONification, and other 'automatic' engines which don't
        require a template.

        render_params registers extra parameters which will be sent
        to the rendering method.  This allows you to influence things
        like the rendering method or the injected doctype.

        """
        default_renderer = config.get('default_renderer')
        available_renderers = config.get('renderers', [])

        if engine and not available_renderers:
            log.warn('Renderers not registered yet while exposing template %s for engine %s, '
                     'skipping engine availability check', template, engine)

        if engine and available_renderers and engine not in available_renderers:
            log.debug('Registering template %s for engine %s not available. Skipping it', template, engine)
            return

        content_type = content_type or '*/*'
        if content_type in self.engines and engine != default_renderer:
            #Avoid overwriting the default renderer when there is already a template registered
            return

        self.engines[content_type] = (engine, template, exclude_names, render_params or {})

        #Avoid engine lookup if we have only one engine registered
        if len(self.engines) == 1:
            self.default_engine = content_type
        else:
            self.default_engine = None

        # this is a work-around to make text/html prominent in respect
        # to other common choices when they have the same weight for
        # paste.util.mimeparse.best_match.
        self.engines_keys = sorted(self.engines, reverse=True)

    def register_custom_template_engine(self, custom_format,
            content_type, engine, template, exclude_names, render_params):
        """Registers a custom engine on the controller.

        Multiple engines can be registered, but only one engine per
        custom_format.

        The engine is registered when @expose is used with the
        custom_format parameter and controllers render using this
        engine when the use_custom_format() function is called
        with the corresponding custom_format.

        exclude_names keeps track of a list of keys which will be
        removed from the controller's dictionary before it is loaded
        into the template.  This allows you to exclude some information
        from JSONification, and other 'automatic' engines which don't
        require a template.

        render_params registers extra parameters which will be sent
        to the rendering method.  This allows you to influence things
        like the rendering method or the injected doctype.

        """

        self.custom_engines[custom_format or '"*/*"'] = (
            content_type, engine, template, exclude_names, render_params or {})

    def lookup_template_engine(self, tgl):
        """Return the template engine data.

        Provides a convenience method to get the proper engine,
        content_type, template, and exclude_names for a particular
        tg_format (which is pulled off of the request headers).

        """
        request = tgl.request
        response = tgl.response

        if request._response_type and request._response_type in self.engines:
            accept_types = request._response_type
        else:
            accept_types = request.headers.get('accept', '*/*')

        try:
            render_custom_format = request._render_custom_format[
                self.controller]
        except:
            render_custom_format = self.render_custom_format

        if render_custom_format:
            (content_type, engine, template, exclude_names, render_params
                ) = self.custom_engines[render_custom_format]
        else:
            if self.default_engine:
                content_type = self.default_engine
            elif self.engines:
                content_type = Accept(accept_types).best_match(self.engines_keys, self.engines_keys[0])
            else:
                content_type = 'text/html'

            # check for overridden content type from the controller call
            try:
                controller_content_type = response.headers['Content-Type']
                # make sure we handle content_types like 'text/html; charset=utf-8'
                content_type = controller_content_type.split(';')[0]
            except KeyError:
                pass

            # check for overridden templates
            try:
                cnt_override_mapping = request._override_mapping[self.controller]
                engine, template, exclude_names, render_params = cnt_override_mapping[content_type.split(";")[0]]
            except (AttributeError, KeyError):
                (engine, template, exclude_names, render_params
                    ) = self.engines.get(content_type, (None,) * 4)

        if 'charset' not in content_type and (content_type.startswith('text')
                or  content_type in ('application/xhtml+xml',
                        'application/xml', 'application/json')):
            content_type += '; charset=utf-8'

        return content_type, engine, template, exclude_names, render_params

    def register_hook(self, hook_name, func):
        """Registers the specified function as a hook.

        We now have four core hooks that can be applied by adding
        decorators: before_validate, before_call, before_render, and
        after_render. register_hook attaches the function to the hook
        which get's called at the appropriate time in the request life
        cycle.)
        """
        self.hooks[hook_name].append(func)


class _hook_decorator(object):
    """Superclass for all the specific TG2 hook validators.

    Its `hook_name` must be overridden by a specific hook.

    """

    hook_name = None

    def __init__(self, hook_func):
        if hasattr(hook_func, '__name__'):
            self.__name__ = hook_func.__name__
        if hasattr(hook_func, '__doc__'):
            self.__doc__ = hook_func.__doc__
        self.hook_func = hook_func

    def __call__(self, func):
        deco = Decoration.get_decoration(func)
        deco.register_hook(self.hook_name, self.hook_func)
        return func


class before_validate(_hook_decorator):
    """A list of callables to be run before validation is performed."""

    hook_name = 'before_validate'


class before_call(_hook_decorator):
    """A list of callables to be run before the controller method is called."""

    hook_name = 'before_call'


class before_render(_hook_decorator):
    """A list of callables to be run before the template is rendered."""

    hook_name = 'before_render'


class after_render(_hook_decorator):
    """A list of callables to be run after the template is rendered.

    Will be run before it is returned returned up the WSGI stack.

    """

    hook_name = 'after_render'


class expose(object):
    """Register attributes on the decorated function.

    :Parameters:
      template
        Assign a template, you could use the syntax 'genshi:template'
        to use different templates.
        The default template engine is genshi.
      content_type
        Assign content type.
        The default content type is 'text/html'.
      exclude_names
        Assign exclude names
      custom_format
        Registers as a custom format which can later be activated calling
        use_custom_format
      render_params
        Assign parameters that shall be passed to the rendering method.
      inherit
        Inherit all the decorations from the same method in the parent
        class. This will let the exposed method expose the same template
        as the overridden method template and keep the same hooks and
        validation that the parent method had.

    The expose decorator registers a number of attributes on the
    decorated function, but does not actually wrap the function the way
    TurboGears 1.0 style expose decorators did.

    This means that we don't have to play any kind of special tricks to
    maintain the signature of the exposed function.

    The exclude_names parameter is new, and it takes a list of keys that
    ought to be scrubbed from the dictionary before passing it on to the
    rendering engine.  This is particularly useful for JSON.

    The render_parameters is also new.  It takes a dictionary of arguments
    that ought to be sent to the rendering engine, like this::

        render_params={'method': 'xml', 'doctype': None}

    Expose decorator can be stacked like this::

        @expose('json', exclude_names='d')
        @expose('kid:blogtutorial.templates.test_form',
                content_type='text/html')
        @expose('kid:blogtutorial.templates.test_form_xml',
                content_type='text/xml', custom_format='special_xml')
        def my_exposed_method(self):
            return dict(a=1, b=2, d="username")

    The expose('json') syntax is a special case.  json is a
    rendering engine, but unlike others it does not require a template,
    and expose assumes that it matches content_type='application/json'

    If you want to declare a desired content_type in a url, you
    can use the mime-type style dotted notation::

        "/mypage.json" ==> for json
        "/mypage.html" ==> for text/html
        "/mypage.xml" ==> for xml.

    If you're doing an http post, you can also declare the desired
    content type in the accept headers, with standard content type
    strings.

    By default expose assumes that the template is for html.  All other
    content_types must be explicitly matched to a template and engine.

    The last expose decorator example uses the custom_format parameter
    which takes an arbitrary value (in this case 'special_xml').
    You can then use the`use_custom_format` function within the method
    to decide which of the 'custom_format' registered expose decorators
    to use to render the template.

    """

    def __init__(self, template='', content_type=None, exclude_names=None,
                 custom_format=None, render_params=None, inherit=False):
        if exclude_names is None:
            exclude_names = []

        if template in config.get('renderers', []):
            engine, template = template, ''

        elif ':' in template:
            engine, template = template.split(':', 1)

        elif template:
            # Use the default templating engine from the config
            engine = config.get('default_renderer')

        else:
            engine, template = None, None

        if content_type is None:
            if engine == 'json':
                content_type = 'application/json'
            else:
                content_type = 'text/html'

        if engine in ('json', 'amf') and 'tmpl_context' not in exclude_names:
            exclude_names.append('tmpl_context')

        self.engine = engine
        self.template = template
        self.content_type = content_type
        self.exclude_names = exclude_names
        self.custom_format = custom_format
        self.render_params = render_params
        self.inherit = inherit

    def __call__(self, func):
        deco = Decoration.get_decoration(func)
        if self.inherit:
            deco.inherit = True
            if not self.template and not self.engine:
                return func

        if self.custom_format:
            deco.register_custom_template_engine(
                self.custom_format, self.content_type, self.engine,
                self.template, self.exclude_names, self.render_params)
        else:
            deco.register_template_engine(
                self.content_type, self.engine,
                self.template, self.exclude_names, self.render_params)
        return func


def use_custom_format(controller, custom_format):
    """Use use_custom_format in a controller in order to change
    the active @expose decorator when available."""
    deco = Decoration.get_decoration(controller)

    # Check the custom_format passed is available for use
    if custom_format not in deco.custom_engines:
        raise ValueError("'%s' is not a valid custom_format" % custom_format)

    try:
        render_custom_format = request._render_custom_format
    except AttributeError:
        render_custom_format = request._render_custom_format = {}
    render_custom_format[im_func(controller)] = custom_format


def override_template(controller, template):
    """Override the template to be used.

    Use override_template in a controller in order to change the template
    that will be used to render the response dictionary dynamically.

    The template string passed in requires that
    you include the template engine name, even if you're using the default.

    So you have to pass in a template id string like::

       "genshi:myproject.templates.index2"

    future versions may make the `genshi:` optional if you want to use
    the default engine.

    """
    try:
        engines = controller.decoration.engines
    except:
        return

    for content_type, content_engine in engines.items():
        tmpl = template.split(':', 1)
        tmpl.extend(content_engine[2:])
        try:
            override_mapping = request._override_mapping
        except AttributeError:
            override_mapping = request._override_mapping = {}
        override_mapping.setdefault(im_func(controller), {}).update({content_type: tmpl})


class validate(object):
    """Registers which validators ought to be applied.

    If you want to validate the contents of your form,
    you can use the ``@validate()`` decorator to register
    the validators that ought to be called.

    :Parameters:
      validators
        Pass in a dictionary of FormEncode validators.
        The keys should match the form field names.
      error_handler
        Pass in the controller method which shoudl be used
        to handle any form errors
      form
        Pass in a ToscaWidget based form with validators

    The first positional parameter can either be a dictonary of validators,
    a FormEncode schema validator, or a callable which acts like a FormEncode
    validator.

    """
    def __init__(self, validators=None, error_handler=None, form=None):
        if form:
            self.validators = form
        if validators:
            self.validators = validators
        self.error_handler = error_handler

    def __call__(self, func):
        deco = Decoration.get_decoration(func)
        deco.validation = self
        return func


class paginate(object):
    """Paginate a given collection.

    This decorator is mainly exposing the functionality
    of :func:`webhelpers.paginate`.

    :Usage:

    You use this decorator as follows::

     class MyController(object):

         @expose()
         @paginate("collection")
         def sample(self, *args):
             collection = get_a_collection()
             return dict(collection=collection)

    To render the actual pager, use::

      ${tmpl_context.paginators.<name>.pager()}

    It is possible to have several :func:`paginate`-decorators for
    one controller action to paginate several collections independently
    from each other. If this is desired, don't forget to set the :attr:`use_prefix`-parameter
    to :const:`True`.

    :Parameters:
      name
        the collection to be paginated.
      items_per_page
        the number of items to be rendered. Defaults to 10
      max_items_per_page
        the maximum number of items allowed to be set via parameter.
        Defaults to 0 (does not allow to change that value).
      use_prefix
        if True, the parameters the paginate
        decorator renders and reacts to are prefixed with
        "<name>_". This allows for multi-pagination.

    """

    def __init__(self, name, use_prefix=False,
        items_per_page=10, max_items_per_page=0):
        self.name = name
        prefix = use_prefix and name + '_' or ''
        self.page_param = prefix + 'page'
        self.items_per_page_param = prefix + 'items_per_page'
        self.items_per_page = items_per_page
        self.max_items_per_page = max_items_per_page

    def __call__(self, func):
        decoration = Decoration.get_decoration(func)
        decoration.register_hook('before_validate', self.before_validate)
        decoration.register_hook('before_render', self.before_render)
        return func

    def before_validate(self, remainder, params):
        page_param = params.pop(self.page_param, None)
        if page_param:
            try:
                page = int(page_param)
                if page < 1:
                    raise ValueError
            except ValueError:
                page = 1
        else:
            page = 1

        try:
            paginators_data = request.paginators
        except:
            paginators_data = request.paginators = {'_tg_paginators_params':{}}

        paginators_data['_tg_paginators_params'][self.page_param] = page_param
        paginators_data[self.name] = paginator = Bunch()

        paginator.paginate_page = page or 1
        items_per_page = params.pop(self.items_per_page_param, None)
        if items_per_page:
            try:
                items_per_page = min(
                    int(items_per_page), self.max_items_per_page)
                if items_per_page < 1:
                    raise ValueError
            except ValueError:
                items_per_page = self.items_per_page
        else:
            items_per_page = self.items_per_page
        paginator.paginate_items_per_page = items_per_page
        paginator.paginate_params = params.copy()
        paginator.paginate_params.update(paginators_data['_tg_paginators_params'])
        if items_per_page != self.items_per_page:
            paginator.paginate_params[self.items_per_page_param] = items_per_page

    def before_render(self, remainder, params, output):
        if not isinstance(output, dict) or not self.name in output:
            return

        paginator = request.paginators[self.name]
        collection = output[self.name]
        page = Page(collection, paginator.paginate_page, paginator.paginate_items_per_page)
        page.kwargs = paginator.paginate_params
        if self.page_param != 'name':
            page.pager = partial(page.pager, page_param=self.page_param)
        if not getattr(tmpl_context, 'paginators', None):
            tmpl_context.paginators = Bunch()
        tmpl_context.paginators[self.name] = output[self.name] = page


@decorator
def postpone_commits(func, *args, **kwargs):
    """Turns SQLAlchemy commits into flushes in the decorated method.

    This has the end-result of postponing the commit to the normal TG2
    transaction boundary. """

    #TODO: Test and document this.
    s = config.get('DBSession', None)
    assert hasattr(s, 'commit')
    old_commit = s.commit
    s.commit = s.flush
    retval = func(*args, **kwargs)
    s.commit = old_commit
    return retval


@before_validate
def https(remainder, params):
    """Ensure that the decorated method is always called with https."""
    from tg.controllers import redirect
    if request.scheme.lower() == 'https': return
    if request.method.upper() == 'GET':
        redirect('https' + request.url[len(request.scheme):])
    raise HTTPMethodNotAllowed(headers=dict(Allow='GET'))


_variabledecode = None
@before_validate
def variable_decode(remainder, params):
    """Best-effort formencode.variabledecode on the params before validation.

    If any exceptions are raised due to invalid parameter names, they are
    silently ignored, hopefully to be caught by the actual validator.
    Note that this decorator will *add* parameters to the method, not remove.
    So for instance a method will move from {'foo-1':'1', 'foo-2':'2'}
    to {'foo-1':'1', 'foo-2':'2', 'foo':['1', '2']}.

    """
    global _variabledecode
    if _variabledecode is None:
        from formencode import variabledecode as _variabledecode

    try:
        new_params = _variabledecode.variable_decode(params)
        params.update(new_params)
    except:
        pass


@before_validate
def without_trailing_slash(remainder, params):
    """This decorator allows you to ensure that the URL does not end in "/".

    The decorator accomplish this by redirecting to the correct URL.

    :Usage:

    You use this decorator as follows::

     class MyController(object):

         @without_trailing_slash
         @expose()
         def sample(self, *args):
             return "found sample"

    In the above example http://localhost:8080/sample/ redirects to http://localhost:8080/sample
    In addition, the URL http://localhost:8080/sample/1/ redirects to http://localhost:8080/sample/1

    """
    if request.method == 'GET' and request.path.endswith('/') and not(request._response_type) and len(request.params)==0:
        from tg.controllers import redirect
        redirect(request.url[:-1])


@before_validate
def with_trailing_slash(remainder, params):
    """This decorator allows you to ensure that the URL ends in "/".

    The decorator accomplish this by redirecting to the correct URL.

    :Usage:

    You use this decorator as follows::

     class MyController(object):

         @with_trailing_slash
         @expose()
         def sample(self, *args):
             return "found sample"

    In the above example http://localhost:8080/sample redirects to http://localhost:8080/sample/
    In addition, the URL http://localhost:8080/sample/1 redirects to http://localhost:8080/sample/1/

    """
    if (request.method == 'GET'
        and not(request.path.endswith('/'))
        and not(request._response_type)
        and len(request.params)==0):
        from tg.controllers import redirect
        redirect(request.url+'/')


#{ Authorization decorators
class _BaseProtectionDecorator(object):
    default_denial_handler = None

<<<<<<< HEAD
    def __init__(self, predicate, denial_handler=None):
        """
        Verify that the predicate is met.
=======
    def __init__(self, predicate, denial_handler=None, smart_denial=False):
        """Verify that the predicate is met.
>>>>>>> e75e59d5

        :param predicate: An object with a check_authorization(environ) method which
            must raise a tg.predicates.NotAuthorizedError if not met.
        :param denial_handler: The callable to be run if authorization is
            denied (overrides :attr:`default_denial_handler` if defined).

        If called, ``denial_handler`` will be passed a positional argument
        which represents a message on why authorization was denied.

        """
        self.predicate = predicate
        self.denial_handler = denial_handler or self.default_denial_handler
        self.smart_denial = smart_denial

class require(_BaseProtectionDecorator):
    """
    TurboGears-specific action protector.

    The default authorization denial handler of this protector will flash
    the message of the unmet predicate with ``warning`` or ``error`` as the
    flash status if the HTTP status code is 401 or 403, respectively.

    See :class:`allow_only` for controller-wide authorization.

    """
    def __call__(self, action_):
        return decorator(self.wrap_action, action_)

    def wrap_action(self, action_, *args, **kwargs):
        req = request._current_obj()

        try:
            self.predicate.check_authorization(req.environ)
        except NotAuthorizedError as e:
            reason = unicode_text(e)
            if req.environ.get('repoze.who.identity'):
                # The user is authenticated.
                code = 403
            else:
                # The user is not authenticated.
                code = 401
            if self.denial_handler:
                response.status = code
                return self.denial_handler(reason)
            abort(code, comment=reason)
        return action_(*args, **kwargs)

    def default_denial_handler(self, reason):
        """Authorization denial handler for protectors."""
        status = 'warning' if response.status_int == 401 else 'error'
        if not self.smart_denial:
            flash(reason, status=status)
        else:
            if response.content_type not in ['application/json', 'text/xml']:
                flash(reason, status=status)
        abort(response.status_int, reason)

class allow_only(_BaseProtectionDecorator):
    """TurboGears controller wide protector.

    The default authorization denial handler of this protector will flash
    the message of the unmet predicate with ``warning`` or ``error`` as the
    flash status if the HTTP status code is 401 or 403, respectively, since
    by default the ``__before__`` method of the controller is decorated with
    :class:`require`.

    If the controller class has the ``_failed_authorization`` *class method*,
    it will replace the default denial handler.

    """
    protector = require

    def __call__(self, cls, *args, **kwargs):
        if hasattr(self.protector, 'predicate'):
            cls.allow_only = self.protector.predicate
        if hasattr(cls, '_failed_authorization'):
            self.denial_handler = cls._failed_authorization
        sup = super(allow_only, self)
        if hasattr(sup, '__call__'):
            return super(allow_only, self).__call__(cls, *args, **kwargs)

class with_engine(object):
    """
    Decorator to force usage of a specific database engine
    in TurboGears SQLAlchemy BalancedSession.
    
    :param engine_name: 'master' or the name of one of the slaves, if is ``None``
             it will not force any specific engine.
    :param master_params: A dictionary or GET parameters that when present will force
             usage of the master node. The keys of the dictionary will be the
             name of the parameters to look for, while the values must be whenever
             to pop the paramter from the parameters passed to the controller (True/False).
             If `master_params` is a list then it is converted to a dictionary where
             the keys are the entries of the list and the value is always True.
    """

    def __init__(self, engine_name=None, master_params={}):
        self.engine_name = engine_name

        if not hasattr(master_params, 'keys'):
            self.master_params = dict((p, True) for p in master_params)
        else:
            self.master_params = master_params

    def before_validate(self, remainder, params):
        force_request_engine(self.engine_name)
        for p, pop in self.master_params.items():
            if p in params:
                if pop:
                    v = params.pop(p, None)
                else:
                    v = params.get(p)

                if v:
                    force_request_engine('master')
                    break

    def __call__(self, func):
        decoration = Decoration.get_decoration(func)
        decoration.register_hook('before_validate', self.before_validate)
        return func
#}<|MERGE_RESOLUTION|>--- conflicted
+++ resolved
@@ -22,8 +22,6 @@
 from tg.predicates import NotAuthorizedError
 from tg._compat import im_func, unicode_text
 from webob.acceptparse import Accept
-
-from pylons.decorators.cache import beaker_cache
 
 import logging
 log = logging.getLogger(__name__)
@@ -176,8 +174,7 @@
             accept_types = request.headers.get('accept', '*/*')
 
         try:
-            render_custom_format = request._render_custom_format[
-                self.controller]
+            render_custom_format = request._render_custom_format[self.controller]
         except:
             render_custom_format = self.render_custom_format
 
@@ -708,14 +705,8 @@
 class _BaseProtectionDecorator(object):
     default_denial_handler = None
 
-<<<<<<< HEAD
-    def __init__(self, predicate, denial_handler=None):
-        """
-        Verify that the predicate is met.
-=======
     def __init__(self, predicate, denial_handler=None, smart_denial=False):
         """Verify that the predicate is met.
->>>>>>> e75e59d5
 
         :param predicate: An object with a check_authorization(environ) method which
             must raise a tg.predicates.NotAuthorizedError if not met.
