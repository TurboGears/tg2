--- conflicted
+++ resolved
@@ -268,22 +268,16 @@
         return dict(format='something', status="ok")
 
     @expose()
-<<<<<<< HEAD
-    def manual_rendering(self, frompylons=False):
+    def jinja2_manual_rendering(self, frompylons=False):
         try:
             import pylons
         except ImportError:
             frompylons = False
 
-=======
-    def jinja2_manual_rendering(self, frompylons=False):
->>>>>>> 1887aecd
         if frompylons:
             from pylons.templating import render_jinja2
             return render_jinja2('jinja_inherits.html')
         else:
-<<<<<<< HEAD
-            from tg.render import render
             return render({}, 'jinja', 'jinja_inherits.html')
 
     @expose()
@@ -294,12 +288,9 @@
                 num += 1
                 yield str(num)
         return output()
-=======
-            return render({}, 'jinja', 'jinja_inherits.html')
-
+    
     @expose()
     def genshi_manual_rendering_with_doctype(self, doctype=None):
         response.content_type = 'text/html'
         response.charset = 'utf-8'
         return render({}, 'genshi', 'genshi_doctype.html', doctype=doctype)
->>>>>>> 1887aecd
