# -*- coding: utf-8 -*-
from wsgiref.simple_server import demo_app
from wsgiref.validate import validator

from tests.test_validation import validators

from webob import Response, Request
from tg._compat import unicode_text, u_

try:
    from pylons.controllers.xmlrpc import XMLRPCController
except ImportError:
    try:
        from xmlrpclib import dumps
    except ImportError:
        from xmlrpc.client import dumps

    class XMLRPCController(object):
        def __call__(self, environ, start_response):
            raw_response = self.textvalue()
            response = dumps((raw_response,), methodresponse=True, allow_none=False).encode('utf-8')

            headers = []
            headers.append(('Content-Length', str(len(response))))
            headers.append(('Content-Type', 'text/xml'))
            start_response("200 OK", headers)
            return [response]


import tg
from tg import config, tmpl_context
from tg.controllers import (TGController, WSGIAppController)
from tg.decorators import expose, validate
from tg.util import no_warn

from tests.base import (
    TestWSGIController, make_app, setup_session_dir, teardown_session_dir)


config['renderers'] = ['genshi', 'mako', 'json']


def setup():
    setup_session_dir()


def teardown():
    teardown_session_dir()


def wsgi_app(environ, start_response):
    req = Request(environ)
    if req.method == 'POST':
        resp = Response(req.POST['data'])
    else:
        resp = Response("Hello from %s/%s"%(req.script_name, req.path_info))
    return resp(environ, start_response)


class XMLRpcTestController(XMLRPCController):

    def textvalue(self):
        return 'hi from xmlrpc'

    textvalue.signature = [ ['string'] ]


class BeforeController(TGController):

    def _before(self, *args, **kw):
        tmpl_context.var = '__my_before__'

    def _after(self, *args, **kw):
        global_craziness = '__my_after__'

    @expose()
    def index(self):
        assert tmpl_context.var
        return tmpl_context.var


class NewBeforeController(TGController):

    def _before(self, *args, **kw):
        tmpl_context.var = '__my_before__'
        tmpl_context.args = args
        tmpl_context.params = dict(environ=tg.request.environ, **kw)

    def _after(self, *args, **kw):
        global_craziness = '__my_after__'

    @expose()
    def index(self):
        assert tmpl_context.var
        return tmpl_context.var

    @expose()
    def with_args(self, *args, **kw):
        assert tmpl_context.args
        assert tmpl_context.params
        return tmpl_context.var + tmpl_context.params['environ']['webob._parsed_query_vars'][0]['x']


class SubController(object):

    mounted_app = WSGIAppController(wsgi_app)

    before = BeforeController()
    newbefore = NewBeforeController()

    @expose('genshi')
    def unknown_template(self):
        return "sub unknown template"

    @expose()
    def foo(self,):
        return 'sub_foo'

    @expose()
    def index(self):
        return 'sub index'

    @expose()
    def _default(self, *args):
        return "received the following args (from the url): %s" % ', '.join(args)

    @expose()
    def redirect_me(self, target, **kw):
        tg.redirect(target, **kw)

    @expose()
    def redirect_sub(self):
        tg.redirect('index')

    @expose()
    def hello(self, name):
        return "Why hello, %s!" % name

    @expose()
    def get_controller_state(self):
        return '/'.join([p[0] for p in tg.request.controller_state.controller_path])

class SubController3(object):
    @expose()
    def get_all(self):
        return 'Sub 3'


class SubController2(object):

    @expose()
    def index(self):
        tg.redirect('list')

    @expose()
    def list(self, **kw):
        return "hello list"


class LookupHelper:

    def __init__(self, var):
        self.var = var

    @expose()
    def index(self):
        return self.var


class LookupHelperWithArgs:

    @expose()
    def get_here(self, *args):
        return "%s"%args

    @expose()
    def post_with_mixed_args(self, arg1, arg2, **kw):
        return "%s%s" % (arg1, arg2)


class LookupControllerWithArgs(TGController):

    @expose()
    def _lookup(self, *args):
        helper = LookupHelperWithArgs()
        return helper, args


class LookupController(TGController):

    @expose()
    def _lookup(self, a, *args):
        return LookupHelper(a), args


class LookupWithEmbeddedLookupController(TGController):

    @expose()
    def _lookup(self, *args):
        return LookupControllerWithArgs(), args


class LookupHelperWithIndex:

    @expose()
    def index(self):
        return "helper index"

    @expose()
    def method(self):
        return "helper method"


class LookupControllerWithIndexHelper(TGController):

    @expose()
    def _lookup(self, a, *args):
        return LookupHelperWithIndex(), args

    @expose()
    def index(self):
        return "second controller with index"


class LookupWithEmbeddedLookupWithHelperWithIndex(TGController):

    @expose()
    def _lookup(self, a, *args):
        return LookupControllerWithIndexHelper(), args

    @expose()
    def index(self):
        return "first controller with index"


class LookupControllerWithSubcontroller(TGController):

    class SubController(object): pass

    @expose()
    def _lookup(self, a, *args):
        return self.SubController(), args


class RemoteErrorHandler(TGController):
    @expose()
    def errors_here(self, *args, **kw):
        return "remote error handler"


class NotFoundController(TGController):
    pass

class NotFoundWithIndexController(TGController):
    @expose()
    def index(self, *args, **kw):
        return 'INDEX'

class DefaultWithArgsController(TGController):

    @expose()
    def _default(self, a, b=None, **kw):
        return "default with args %s %s" % (a, b)


class DeprecatedDefaultWithArgsController(TGController):

    @expose()
    def _default(self, a, b=None, **kw):
        return "deprecated default with args %s %s" % (a, b)


class DefaultWithArgsAndValidatorsController(TGController):

    @expose()
    def failure(self, *args, **kw):
        return "failure"

    @expose()
    @validate(dict(a=validators.Int(), b=validators.StringBool()),
        error_handler=failure)
    def _default(self, a, b=None, **kw):
        return "default with args and validators %s %s"%(a, b)


class SubController4:

    default_with_args = DefaultWithArgsController()
    deprecated_default_with_args = DeprecatedDefaultWithArgsController()


class SubController5:

    default_with_args = DefaultWithArgsAndValidatorsController()


class HelperWithSpecificArgs(TGController):

    @expose()
    def index(self, **kw):
        return str(kw)

    @expose()
    def method(self, arg1, arg2, **kw):
        return str((str(arg1), str(arg2), kw))


class SelfCallingLookupController(TGController):

    @expose()
    def _lookup(self, a, *args):
        if a in ['a', 'b', 'c']:
            return SelfCallingLookupController(), args
        a = [a]
        a.extend(args)
        return HelperWithSpecificArgs(), a

    @expose()
    def index(self, *args, **kw):
        return str((args, kw))

class BasicTGController(TGController):
    mounted_app = WSGIAppController(wsgi_app)
    xml_rpc = WSGIAppController(XMLRpcTestController())

    error_controller = RemoteErrorHandler()

    lookup = LookupController()
    lookup_with_args = LookupControllerWithArgs()
    lookup_with_sub = LookupControllerWithSubcontroller()
    self_calling = SelfCallingLookupController()

    @expose()
    def use_wsgi_app(self):
        return tg.use_wsgi_app(wsgi_app)

    @expose(content_type='application/rss+xml')
    def ticket2351(self, **kw):
        return 'test'

    @expose()
    def index(self, **kwargs):
        return 'hello world'

    @expose(content_type='application/rss+xml')
    def index_unicode(self):
        tg.response.charset = None
        return u_('Hello World')

    @expose()
    def _default(self, *remainder):
        return "Main default page called for url /%s" % [str(r) for r in remainder]

    @expose()
    def feed(self, feed=None):
        return feed

    sub = SubController()
    sub2 = SubController2()
    sub4 = SubController4()
    sub5 = SubController5()

    embedded_lookup = LookupWithEmbeddedLookupController()
    embedded_lookup_with_index = LookupWithEmbeddedLookupWithHelperWithIndex()

    @expose()
    def test_args(self, name, one=None, two=2, three=3):
        return "name=%s, one=%s, two=%s, three=%s" % (name, one, two, three)

    @expose()
    def redirect_me(self, target, **kw):
        tg.redirect(target, kw)

    @expose()
    def hello(self, name, silly=None):
        return "Hello " + name

    @expose()
    def optional_and_req_args(self, name, one=None, two=2, three=3):
        return "name=%s, one=%s, two=%s, three=%s" % (name, one, two, three)

    @expose()
    def ticket2412(self, arg1):
        return arg1

    @expose()
    def redirect_cookie(self, name):
        tg.response.set_cookie('name', name)
        tg.redirect('/hello_cookie')

    @expose()
    def hello_cookie(self):
        return "Hello " + tg.request.cookies['name']

    @expose()
    def flash_redirect(self):
        tg.flash("Wow, flash!")
        tg.redirect("/flash_after_redirect")

    @expose()
    def flash_unicode(self):
        tg.flash(u_("Привет, мир!"))
        tg.redirect("/flash_after_redirect")

    @expose()
    def flash_after_redirect(self):
        return tg.get_flash()

    @expose()
    def flash_status(self):
        return tg.get_status()

    @expose()
    def flash_no_redirect(self):
        tg.flash("Wow, flash!")
        return tg.get_flash()

    @expose('json')
    @validate(validators=dict(some_int=validators.Int()))
    def validated_int(self, some_int):
        assert isinstance(some_int, int)
        return dict(response=some_int)

    @expose('json')
    @validate(validators=dict(a=validators.Int()))
    def validated_and_unvalidated(self, a, b):
        assert isinstance(a, int)
        assert isinstance(b, unicode_text)
        return dict(int=a,str=b)

    @expose()
    def error_handler(self, **kw):
        return 'validation error handler'

    @expose('json')
    @validate(validators=dict(a=validators.Int()),
        error_handler=error_handler)
    def validated_with_error_handler(self, a, b):
        assert isinstance(a, int)
        assert isinstance(b, unicode_text)
        return dict(int=a,str=b)

    @expose('json')
    @validate(validators=dict(a=validators.Int()),
        error_handler=error_controller.errors_here)
    def validated_with_remote_error_handler(self, a, b):
        assert isinstance(a, int)
        assert isinstance(b, unicode_text)
        return dict(int=a,str=b)

    @expose()
    @expose('json')
    def stacked_expose(self):
        return dict(got_json=True)

    @expose('json')
    def bad_json(self):
        return [(1, 'a'), 'b']

    @expose()
    def custom_content_type_in_controller(self):
        tg.response.headers['content-type'] = 'image/png'
        return b'PNG'

    @expose('json', content_type='application/json')
    def custom_content_type_in_controller_charset(self):
        tg.response.headers['content-type'] = 'application/json; charset=utf-8'
        return dict(result='TXT')

    @expose(content_type='image/png')
    def custom_content_type_in_decorator(self):
        return b'PNG'

    @expose()
    def test_204(self, *args, **kw):
        from webob.exc import HTTPNoContent
        raise HTTPNoContent()

    @expose()
    def custom_content_type_replace_header(self):
        replace_header(tg.response.headerlist, 'Content-Type', 'text/xml')
        return "<?xml version='1.0'?>"

    @expose()
    def multi_value_kws(sekf, *args, **kw):
        assert kw['foo'] == ['1', '2'], kw

    @expose()
<<<<<<< HEAD
    def with_routing_args(self, **kw):
        return str(tg.request._controller_state.routing_args)

    @expose('json')
    @expose('genshi')
    @expose()
    def get_response_type(self):
        return dict(ctype=tg.request.response_type)
=======
    def hello_ext(self, *args):
        return str(tg.request.response_ext)
>>>>>>> 586dbcb6

class TestNotFoundController(TestWSGIController):

    def __init__(self, *args, **kargs):
        TestWSGIController.__init__(self, *args, **kargs)
        self.app = make_app(NotFoundController)

    def test_not_found(self):
        r = self.app.get('/something', status=404)
        assert '404 Not Found' in r, r

    def test_not_found_blank(self):
        r = self.app.get('/', status=404)
        assert '404 Not Found' in r, r

    def test_not_found_unicode(self):
        r = self.app.get('/%D0%BF%D1%80%D0%B0%D0%B2%D0%B0', status=404)
        assert '404 Not Found' in r, r

class TestNotFoundWithIndexController(TestWSGIController):

    def __init__(self, *args, **kargs):
        TestWSGIController.__init__(self, *args, **kargs)
        self.app = make_app(NotFoundWithIndexController)

    def test_not_found(self):
        r = self.app.get('/something', status=404)
        assert '404 Not Found' in r, r


class TestWSGIAppController(TestWSGIController):

    def __init__(self, *args, **kargs):
        TestWSGIController.__init__(self, *args, **kargs)
        class TestedWSGIAppController(WSGIAppController):
            def __init__(self):
                def test_app(environ, start_response):
                    if environ.get('CONTENT_LENGTH', None) in (-1, '-1'):
                        del environ['CONTENT_LENGTH']
                    return validator(demo_app)(environ, start_response)
                super(TestedWSGIAppController, self).__init__(test_app)
        self.app = make_app(TestedWSGIAppController)

    def test_valid_wsgi(self):
        try:
            r = self.app.get('/some_url')
        except Exception as e:
            raise AssertionError(str(e))
        assert 'some_url' in r


class TestTGController(TestWSGIController):
    def setUp(self, *args, **kargs):
        TestWSGIController.setUp(self, *args, **kargs)
        self.app = make_app(BasicTGController)

    def test_enable_routing_args(self):
        config.enable_routing_args = True
        r =self.app.get('/with_routing_args?a=1&b=2&c=3')
        assert 'a' in str(r)
        assert 'b' in str(r)
        assert 'c' in str(r)
        config.enable_routing_args = False

    def test_response_without_charset(self):
        r = self.app.get('/index_unicode')
        assert 'Hello World' in r, r
        assert 'charset=utf-8' in str(r), r

    def test_lookup(self):
        r = self.app.get('/lookup/EYE')
        msg = 'EYE'
        assert msg in r, r

    def test_lookup_with_sub(self):
        r = self.app.get('/lookup_with_sub/EYE')
        msg = 'EYE'
        assert msg in r, r

    def test_lookup_with_args(self):
        r = self.app.get('/lookup_with_args/get_here/got_here')
        msg = 'got_here'
        assert r.body.decode('utf-8')==msg, r

    def test_post_with_mixed_args(self):
        r = self.app.post('/lookup_with_args/post_with_mixed_args/test', params={'arg2': 'time'})
        msg = 'testtime'
        assert r.body.decode('utf-8')==msg, r

    def test_validated_int(self):
        r = self.app.get('/validated_int/1')
        assert '{"response": 1}' in r, r

    def test_validated_with_error_handler(self):
        r = self.app.get('/validated_with_error_handler?a=asdf&b=123')
        msg = 'validation error handler'
        assert msg in r, r

    def test_validated_with_remote_error_handler(self):
        r = self.app.get('/validated_with_remote_error_handler?a=asdf&b=123')
        msg = 'remote error handler'
        assert msg in r, r

    def test_unknown_template(self):
        r = self.app.get('/sub/unknown_template/')
        msg = 'sub unknown template'
        assert msg in r, r

    def test_mounted_wsgi_app_at_root(self):
        r = self.app.get('/mounted_app/')
        assert 'Hello from /mounted_app' in r, r

    def test_mounted_wsgi_app_at_subcontroller(self):
        r = self.app.get('/sub/mounted_app/')
        assert 'Hello from /sub/mounted_app/' in r, r

    def test_request_for_wsgi_app_with_extension(self):
        r = self.app.get('/sub/mounted_app/some_document.pdf')
        assert 'Hello from /sub/mounted_app//some_document.pdf' in r, r

    def test_posting_to_mounted_app(self):
        r = self.app.post('/mounted_app/', params={'data':'Foooo'})
        assert 'Foooo' in r, r

    def test_use_wsgi_app(self):
        r = self.app.get('/use_wsgi_app')
        assert '/use_wsgi_app' in r, r

    def test_custom_content_type_replace_header(self):
        s = '''<?xml version="1.0"?>
<methodCall>
<methodName>textvalue</methodName>
</methodCall>
'''
        r = self.app.post('/xml_rpc/', s, [('Content-Type', 'text/xml')])
        assert len(r.headers.getall('Content-Type')) == 1, r.headers.getall('Content-Type')
        assert r.headers['Content-Type'] == 'text/xml'

    def test_response_type(self):
        r = self.app.post('/stacked_expose.json')
        assert 'got_json' in r.body.decode('utf-8'), r

    def test_multi_value_kw(self):
        r = self.app.get('/multi_value_kws?foo=1&foo=2')

    def test_before_controller(self):
        r = self.app.get('/sub/before')
        assert '__my_before__' in r, r

    def test_new_before_controller(self):
        r = self.app.get('/sub/newbefore')
        assert '__my_before__' in r, r

    def test_before_with_args(self):
        r = self.app.get('/sub/newbefore/with_args/1/2?x=5')
        assert '__my_before__5' in r, r

    @no_warn
    def test_unicode_default_dispatch(self):
        r =self.app.get('/sub/%C3%A4%C3%B6')
        assert u_("äö") in r.body.decode('utf-8'), r

    def test_default_with_empty_second_arg(self):
        r =self.app.get('/sub4/default_with_args/a')
        assert "default with args a None" in r.body.decode('utf-8'), r
        assert "deprecated" not in r.body.decode('utf-8')
        import warnings
        warnings.filterwarnings('ignore', category=DeprecationWarning)
        r = self.app.get('/sub4/deprecated_default_with_args/a')
        warnings.resetwarnings()
        assert "deprecated default with args a None" in r.body.decode('utf-8'), r

    def test_default_with_args_a_b(self):
        r =self.app.get('/sub4/default_with_args/a/b')
        assert "default with args a b" in r.body.decode('utf-8'), r
        assert "deprecated" not in r.body.decode('utf-8')
        import warnings
        warnings.filterwarnings('ignore', category=DeprecationWarning)
        r = self.app.get('/sub4/deprecated_default_with_args/a/b')
        warnings.resetwarnings()
        assert "deprecated default with args a b" in r.body.decode('utf-8'), r

    def test_default_with_query_arg(self):
        r =self.app.get('/sub4/default_with_args?a=a')
        assert "default with args a None" in  r.body.decode('utf-8'), r
        assert "deprecated" not in  r.body.decode('utf-8')
        import warnings
        warnings.filterwarnings('ignore', category=DeprecationWarning)
        r = self.app.get('/sub4/deprecated_default_with_args?a=a')
        warnings.resetwarnings()
        assert "deprecated default with args a None" in  r.body.decode('utf-8'), r

    def test_default_with_validator_fail(self):
        r =self.app.get('/sub5/default_with_args?a=True')
        assert "failure" in  r.body.decode('utf-8'), r

    def test_default_with_validator_pass(self):
        r =self.app.get('/sub5/default_with_args?a=66')
        assert "default with args and validators 66 None" in  r.body.decode('utf-8'), r

    def test_default_with_validator_pass2(self):
        r =self.app.get('/sub5/default_with_args/66')
        assert "default with args and validators 66 None" in  r.body.decode('utf-8'), r

    def test_default_with_validator_fail2(self):
        r =self.app.get('/sub5/default_with_args/True/more')
        assert "failure" in  r.body.decode('utf-8'), r

    def test_custom_content_type_in_controller(self):
        resp = self.app.get('/custom_content_type_in_controller')
        assert 'PNG' in resp, resp
        assert resp.headers['Content-Type'] == 'image/png', resp

    def test_custom_content_type_in_controller_charset(self):
        resp = self.app.get('/custom_content_type_in_controller_charset')
        assert 'TXT' in resp, resp
        assert resp.headers['Content-Type'] == 'application/json; charset=utf-8', resp

    def test_custom_content_type_in_decorator(self):
        resp = self.app.get('/custom_content_type_in_decorator')
        assert 'PNG' in resp, resp
        assert resp.headers['Content-Type'] == 'image/png', resp

    def test_removed_spurious_content_type(self):
        r = self.app.get('/test_204')
        assert r.headers.get('Content-Type', 'MISSING') == 'MISSING'

    def test_optional_and_req_args(self):
        resp = self.app.get('/optional_and_req_args/test/one')
        assert "name=test, one=one, two=2, three=3" in  resp.body.decode('utf-8'), resp

    def test_optional_and_req_args_at_root(self):
        resp = self.app.get('/test_args/test/one')
        assert "name=test, one=one, two=2, three=3" in  resp.body.decode('utf-8'), resp

    def test_no_args(self):
        resp = self.app.get('/test_args/test/')
        assert "name=test, one=None, two=2, three=3" in  resp.body.decode('utf-8'), resp

    def test_one_extra_arg(self):
        resp = self.app.get('/test_args/test/1')
        assert "name=test, one=1, two=2, three=3" in  resp.body.decode('utf-8'), resp

    def test_two_extra_args(self):
        resp = self.app.get('/test_args/test/1/2')
        assert "name=test, one=1, two=2, three=3" in  resp.body.decode('utf-8'), resp

    def test_three_extra_args(self):
        resp = self.app.get('/test_args/test/1/2/3')
        assert "name=test, one=1, two=2, three=3" in  resp.body.decode('utf-8'), resp

    def test_extra_args_forces_default_lookup(self):
        resp = self.app.get('/test_args/test/1/2/3/4')
        assert resp.body.decode('utf-8') == """Main default page called for url /['test_args', 'test', '1', '2', '3', '4']""", resp

    def test_not_enough_args(self):
        resp = self.app.get('/test_args/test/1')
        assert "name=test, one=1, two=2, three=3" in  resp.body.decode('utf-8'), resp

    def test_ticket_2412_with_ordered_arg(self):
        resp = self.app.get('/ticket2412/Abip%C3%B3n')
        assert u_("""Abipón""") in resp.body.decode('utf-8'), resp

    def test_ticket_2412_with_named_arg(self):
        resp = self.app.get('/ticket2412?arg1=Abip%C3%B3n')
        assert u_("""Abipón""") in resp.body.decode('utf-8'), resp

    def test_ticket_2351_bad_content_type(self):
        resp = self.app.get('/ticket2351', headers={'Accept':'text/html'})
        assert 'test' in resp.body.decode('utf-8'), resp

    def test_embedded_lookup_with_index_first(self):
        resp = self.app.get('/embedded_lookup_with_index/')
        assert 'first controller with index' in resp.body.decode('utf-8'), resp

    def test_embedded_lookup_with_index_second(self):
        resp = self.app.get('/embedded_lookup_with_index/a')
        assert 'second controller with index' in resp.body.decode('utf-8'), resp

    def test_embedded_lookup_with_index_helper(self):
        resp = self.app.get('/embedded_lookup_with_index/a/b')
        assert 'helper index' in resp.body.decode('utf-8'), resp

    def test_embedded_lookup_with_index_method(self):
        resp = self.app.get('/embedded_lookup_with_index/a/b/method')
        assert 'helper method' in resp.body.decode('utf-8'), resp

    def test_self_calling_lookup_simple_index(self):
        resp = self.app.get('/self_calling')
        assert '((), {})' in resp.body.decode('utf-8'), resp

    def test_self_calling_lookup_method(self):
        resp = self.app.get('/self_calling/a/method/a/b')
        assert "('a', 'b', {})" in resp.body.decode('utf-8'), resp

    def test_self_calling_lookup_multiple_calls_method(self):
        resp = self.app.get('/self_calling/a/b/c/method/a/b')
<<<<<<< HEAD
        assert "('a', 'b', {})" in resp.body.decode('utf-8'), resp

    def test_controller_state(self):
        resp = self.app.get('/sub/get_controller_state')
        assert '/sub' in resp

    def test_response_type(self):
        resp = self.app.get('/get_response_type.json')
        assert 'json' in resp

    def test_response_type_html(self):
        resp = self.app.get('/get_response_type.html')
        assert 'html' in resp
=======
        assert "('a', 'b', {})" in resp, resp

    def test_extensions_single(self):
        resp = self.app.get('/hello_ext.html')
        assert resp.body == '.html', resp.body

    def test_extensions_missing(self):
        resp = self.app.get('/hello_ext')
        assert resp.body == 'None', resp.body

    def test_extensions_two(self):
        resp = self.app.get('/hello_ext.json.html')
        assert 'Main default page' in resp, resp
        assert 'hello_ext.json' in resp, resp

    def test_extensions_three(self):
        resp = self.app.get('/hello_ext.jpg.json.html')
        assert 'Main default page' in resp, resp
        assert 'hello_ext.jpg.json' in resp, resp
>>>>>>> 586dbcb6
<|MERGE_RESOLUTION|>--- conflicted
+++ resolved
@@ -486,7 +486,6 @@
         assert kw['foo'] == ['1', '2'], kw
 
     @expose()
-<<<<<<< HEAD
     def with_routing_args(self, **kw):
         return str(tg.request._controller_state.routing_args)
 
@@ -495,10 +494,10 @@
     @expose()
     def get_response_type(self):
         return dict(ctype=tg.request.response_type)
-=======
+
+    @expose()
     def hello_ext(self, *args):
         return str(tg.request.response_ext)
->>>>>>> 586dbcb6
 
 class TestNotFoundController(TestWSGIController):
 
@@ -796,7 +795,6 @@
 
     def test_self_calling_lookup_multiple_calls_method(self):
         resp = self.app.get('/self_calling/a/b/c/method/a/b')
-<<<<<<< HEAD
         assert "('a', 'b', {})" in resp.body.decode('utf-8'), resp
 
     def test_controller_state(self):
@@ -810,8 +808,6 @@
     def test_response_type_html(self):
         resp = self.app.get('/get_response_type.html')
         assert 'html' in resp
-=======
-        assert "('a', 'b', {})" in resp, resp
 
     def test_extensions_single(self):
         resp = self.app.get('/hello_ext.html')
@@ -829,5 +825,4 @@
     def test_extensions_three(self):
         resp = self.app.get('/hello_ext.jpg.json.html')
         assert 'Main default page' in resp, resp
-        assert 'hello_ext.jpg.json' in resp, resp
->>>>>>> 586dbcb6
+        assert 'hello_ext.jpg.json' in resp, resp