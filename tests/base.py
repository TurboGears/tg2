--- conflicted
+++ resolved
@@ -11,7 +11,6 @@
 from paste.registry import RegistryManager
 from webtest import TestApp
 from paste import httpexceptions
-
 
 import tg
 from tg import tmpl_context, request_local
@@ -35,40 +34,6 @@
 def teardown_session_dir():
     shutil.rmtree(session_dir, ignore_errors=True)
 
-<<<<<<< HEAD
-=======
-default_config = {
-        'debug': False,
-        'pylons.package': None,
-        'pylons.paths': {'root': None,
-                         'controllers': None,
-                         'templates': [],
-                         'static_files': None},
-        'pylons.db_engines': {},
-        'pylons.environ_config': dict(session='beaker.session',
-                                      cache='beaker.cache'),
-        'pylons.g': None,
-        'pylons.h': None,
-        'pylons.request_options': pylons.configuration.request_defaults.copy(),
-        'pylons.response_options': pylons.configuration.response_defaults.copy(),
-        'pylons.strict_c': False,
-        'pylons.strict_tmpl_context':False,
-        'pylons.c_attach_args': True,
-        'pylons.tmpl_context_attach_args': True,
-        'default_renderer':'genshi',
-        'renderers':['json'],
-        'render_functions':{'json':tg.render.render_json},
-        'use_legacy_renderers':False,
-        'use_sqlalchemy': False
-}
-
-default_environ = {
-    'pylons.use_webob' : True,
-    'pylons.routes_dict': dict(action='index'),
-    'paste.config': dict(global_conf=dict(debug=True))
-}
-
->>>>>>> 3992abd7
 default_map = Mapper()
 
 # Setup a default route for the error controller:
