language: python
python:
  - "2.6"
  - "2.7"
  - "3.3"
  - "3.4"
  - "3.5"
  - "3.6"
  - "pypy"

install:
<<<<<<< HEAD
  - "pip install --upgrade pip"
=======
>>>>>>> a4604845
  - "pip install --upgrade setuptools"
  - "pip install git+git://github.com/TurboGears/crank.git"
  - "pip install git+git://github.com/TurboGears/backlash.git"
  - "pip install git+git://git.code.sf.net/p/merciless/code"
  - "pip install repoze.who"
  - "pip install coverage==4.2"
  - "pip install nose"
  - "pip install --no-use-wheel -e .[testing]"

  - if [[ $TRAVIS_PYTHON_VERSION == '2.6' ]]; then pip install git+git://github.com/TurboGears/tgext.chameleon_genshi.git; fi
  - if [[ $TRAVIS_PYTHON_VERSION == '2.7' ]]; then pip install git+git://github.com/TurboGears/tgext.chameleon_genshi.git; fi
 
  - if [[ $TRAVIS_PYTHON_VERSION == '2.7' ]]; then pip install coveralls && export HAS_COVERALLS=1; fi

script: "nosetests -v --with-coverage --cover-package=tg --cover-erase"

after_success:
  - if [[ $HAS_COVERALLS ]]; then coveralls; fi<|MERGE_RESOLUTION|>--- conflicted
+++ resolved
@@ -9,10 +9,7 @@
   - "pypy"
 
 install:
-<<<<<<< HEAD
   - "pip install --upgrade pip"
-=======
->>>>>>> a4604845
   - "pip install --upgrade setuptools"
   - "pip install git+git://github.com/TurboGears/crank.git"
   - "pip install git+git://github.com/TurboGears/backlash.git"
